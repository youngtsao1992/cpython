
/* Tuple object implementation */

#include "Python.h"
#include "accu.h"

/* Speed optimization to avoid frequent malloc/free of small tuples */
#ifndef PyTuple_MAXSAVESIZE
#define PyTuple_MAXSAVESIZE     20  /* Largest tuple to save on free list */
#endif
#ifndef PyTuple_MAXFREELIST
#define PyTuple_MAXFREELIST  2000  /* Maximum number of tuples of each size to save */
#endif

#if PyTuple_MAXSAVESIZE > 0
/* Entries 1 up to PyTuple_MAXSAVESIZE are free lists, entry 0 is the empty
   tuple () of which at most one instance will be allocated.
*/
static PyTupleObject *free_list[PyTuple_MAXSAVESIZE];
static int numfree[PyTuple_MAXSAVESIZE];
#endif
#ifdef COUNT_ALLOCS
Py_ssize_t fast_tuple_allocs;
Py_ssize_t tuple_zero_allocs;
#endif

/* Debug statistic to count GC tracking of tuples.
   Please note that tuples are only untracked when considered by the GC, and
   many of them will be dead before. Therefore, a tracking rate close to 100%
   does not necessarily prove that the heuristic is inefficient.
*/
#ifdef SHOW_TRACK_COUNT
static Py_ssize_t count_untracked = 0;
static Py_ssize_t count_tracked = 0;

static void
show_track(void)
{
    fprintf(stderr, "Tuples created: %" PY_FORMAT_SIZE_T "d\n",
        count_tracked + count_untracked);
    fprintf(stderr, "Tuples tracked by the GC: %" PY_FORMAT_SIZE_T
        "d\n", count_tracked);
    fprintf(stderr, "%.2f%% tuple tracking rate\n\n",
        (100.0*count_tracked/(count_untracked+count_tracked)));
}
#endif

/* Print summary info about the state of the optimized allocator */
void
_PyTuple_DebugMallocStats(FILE *out)
{
#if PyTuple_MAXSAVESIZE > 0
    int i;
    char buf[128];
    for (i = 1; i < PyTuple_MAXSAVESIZE; i++) {
        PyOS_snprintf(buf, sizeof(buf),
                      "free %d-sized PyTupleObject", i);
        _PyDebugAllocatorStats(out,
                               buf,
                               numfree[i], _PyObject_VAR_SIZE(&PyTuple_Type, i));
    }
#endif
}

PyObject *
PyTuple_New(register Py_ssize_t size)
{
    register PyTupleObject *op;
    Py_ssize_t i;
    if (size < 0) {
        PyErr_BadInternalCall();
        return NULL;
    }
#if PyTuple_MAXSAVESIZE > 0
    if (size == 0 && free_list[0]) {
        op = free_list[0];
        Py_INCREF(op);
#ifdef COUNT_ALLOCS
        tuple_zero_allocs++;
#endif
        return (PyObject *) op;
    }
    if (size < PyTuple_MAXSAVESIZE && (op = free_list[size]) != NULL) {
        free_list[size] = (PyTupleObject *) op->ob_item[0];
        numfree[size]--;
#ifdef COUNT_ALLOCS
        fast_tuple_allocs++;
#endif
        /* Inline PyObject_InitVar */
#ifdef Py_TRACE_REFS
        Py_SIZE(op) = size;
        Py_TYPE(op) = &PyTuple_Type;
#endif
        _Py_NewReference((PyObject *)op);
    }
    else
#endif
    {
        /* Check for overflow */
        if (size > (PY_SSIZE_T_MAX - sizeof(PyTupleObject) -
                    sizeof(PyObject *)) / sizeof(PyObject *)) {
            return PyErr_NoMemory();
        }
        op = PyObject_GC_NewVar(PyTupleObject, &PyTuple_Type, size);
        if (op == NULL)
            return NULL;
    }
    for (i=0; i < size; i++)
        op->ob_item[i] = NULL;
#if PyTuple_MAXSAVESIZE > 0
    if (size == 0) {
        free_list[0] = op;
        ++numfree[0];
        Py_INCREF(op);          /* extra INCREF so that this is never freed */
    }
#endif
#ifdef SHOW_TRACK_COUNT
    count_tracked++;
#endif
    _PyObject_GC_TRACK(op);
    return (PyObject *) op;
}

Py_ssize_t
PyTuple_Size(register PyObject *op)
{
    if (!PyTuple_Check(op)) {
        PyErr_BadInternalCall();
        return -1;
    }
    else
        return Py_SIZE(op);
}

PyObject *
PyTuple_GetItem(register PyObject *op, register Py_ssize_t i)
{
    if (!PyTuple_Check(op)) {
        PyErr_BadInternalCall();
        return NULL;
    }
    if (i < 0 || i >= Py_SIZE(op)) {
        PyErr_SetString(PyExc_IndexError, "tuple index out of range");
        return NULL;
    }
    return ((PyTupleObject *)op) -> ob_item[i];
}

int
PyTuple_SetItem(register PyObject *op, register Py_ssize_t i, PyObject *newitem)
{
    register PyObject *olditem;
    register PyObject **p;
    if (!PyTuple_Check(op) || op->ob_refcnt != 1) {
        Py_XDECREF(newitem);
        PyErr_BadInternalCall();
        return -1;
    }
    if (i < 0 || i >= Py_SIZE(op)) {
        Py_XDECREF(newitem);
        PyErr_SetString(PyExc_IndexError,
                        "tuple assignment index out of range");
        return -1;
    }
    p = ((PyTupleObject *)op) -> ob_item + i;
    olditem = *p;
    *p = newitem;
    Py_XDECREF(olditem);
    return 0;
}

void
_PyTuple_MaybeUntrack(PyObject *op)
{
    PyTupleObject *t;
    Py_ssize_t i, n;

    if (!PyTuple_CheckExact(op) || !_PyObject_GC_IS_TRACKED(op))
        return;
    t = (PyTupleObject *) op;
    n = Py_SIZE(t);
    for (i = 0; i < n; i++) {
        PyObject *elt = PyTuple_GET_ITEM(t, i);
        /* Tuple with NULL elements aren't
           fully constructed, don't untrack
           them yet. */
        if (!elt ||
            _PyObject_GC_MAY_BE_TRACKED(elt))
            return;
    }
#ifdef SHOW_TRACK_COUNT
    count_tracked--;
    count_untracked++;
#endif
    _PyObject_GC_UNTRACK(op);
}

PyObject *
PyTuple_Pack(Py_ssize_t n, ...)
{
    Py_ssize_t i;
    PyObject *o;
    PyObject *result;
    PyObject **items;
    va_list vargs;

    va_start(vargs, n);
    result = PyTuple_New(n);
    if (result == NULL) {
        va_end(vargs);
        return NULL;
    }
    items = ((PyTupleObject *)result)->ob_item;
    for (i = 0; i < n; i++) {
        o = va_arg(vargs, PyObject *);
        Py_INCREF(o);
        items[i] = o;
    }
    va_end(vargs);
    return result;
}


/* Methods */

static void
tupledealloc(register PyTupleObject *op)
{
    register Py_ssize_t i;
    register Py_ssize_t len =  Py_SIZE(op);
    PyObject_GC_UnTrack(op);
    Py_TRASHCAN_SAFE_BEGIN(op)
    if (len > 0) {
        i = len;
        while (--i >= 0)
            Py_XDECREF(op->ob_item[i]);
#if PyTuple_MAXSAVESIZE > 0
        if (len < PyTuple_MAXSAVESIZE &&
            numfree[len] < PyTuple_MAXFREELIST &&
            Py_TYPE(op) == &PyTuple_Type)
        {
            op->ob_item[0] = (PyObject *) free_list[len];
            numfree[len]++;
            free_list[len] = op;
            goto done; /* return */
        }
#endif
    }
    Py_TYPE(op)->tp_free((PyObject *)op);
done:
    Py_TRASHCAN_SAFE_END(op)
}

static PyObject *
tuplerepr(PyTupleObject *v)
{
    Py_ssize_t i, n;
    PyObject *s = NULL;
    _PyAccu acc;
    static PyObject *sep = NULL;

    n = Py_SIZE(v);
    if (n == 0)
        return PyUnicode_FromString("()");

    if (sep == NULL) {
        sep = PyUnicode_FromString(", ");
        if (sep == NULL)
            return NULL;
    }

    /* While not mutable, it is still possible to end up with a cycle in a
       tuple through an object that stores itself within a tuple (and thus
       infinitely asks for the repr of itself). This should only be
       possible within a type. */
    i = Py_ReprEnter((PyObject *)v);
    if (i != 0) {
        return i > 0 ? PyUnicode_FromString("(...)") : NULL;
    }

    if (_PyAccu_Init(&acc))
        goto error;

    s = PyUnicode_FromString("(");
    if (s == NULL || _PyAccu_Accumulate(&acc, s))
        goto error;
    Py_CLEAR(s);

    /* Do repr() on each element. */
    for (i = 0; i < n; ++i) {
        if (Py_EnterRecursiveCall(" while getting the repr of a tuple"))
            goto error;
        s = PyObject_Repr(v->ob_item[i]);
        Py_LeaveRecursiveCall();
        if (i > 0 && _PyAccu_Accumulate(&acc, sep))
            goto error;
        if (s == NULL || _PyAccu_Accumulate(&acc, s))
            goto error;
        Py_CLEAR(s);
    }
    if (n > 1)
        s = PyUnicode_FromString(")");
    else
        s = PyUnicode_FromString(",)");
    if (s == NULL || _PyAccu_Accumulate(&acc, s))
        goto error;
    Py_CLEAR(s);

    Py_ReprLeave((PyObject *)v);
    return _PyAccu_Finish(&acc);

error:
    _PyAccu_Destroy(&acc);
    Py_XDECREF(s);
    Py_ReprLeave((PyObject *)v);
    return NULL;
}

/* The addend 82520, was selected from the range(0, 1000000) for
   generating the greatest number of prime multipliers for tuples
   upto length eight:

     1082527, 1165049, 1082531, 1165057, 1247581, 1330103, 1082533,
     1330111, 1412633, 1165069, 1247599, 1495177, 1577699
*/

static Py_hash_t
tuplehash(PyTupleObject *v)
{
<<<<<<< HEAD
    register Py_uhash_t x;
    register Py_hash_t y;
    register Py_ssize_t len = Py_SIZE(v);
    register PyObject **p;
    Py_uhash_t mult = _PyHASH_MULTIPLIER;
    x = 0x345678;
=======
    register Py_uhash_t x, y;  /* Unsigned for defined overflow behavior. */
    register Py_ssize_t len = Py_SIZE(v);
    register PyObject **p;
    Py_uhash_t mult = _PyHASH_MULTIPLIER;
    x = 0x345678UL;
>>>>>>> 27cbcd62
    p = v->ob_item;
    while (--len >= 0) {
        y = PyObject_Hash(*p++);
        if (y == -1)
            return -1;
        x = (x ^ y) * mult;
        /* the cast might truncate len; that doesn't change hash stability */
        mult += (Py_uhash_t)(82520UL + len + len);
    }
<<<<<<< HEAD
    x += 97531L;
    if (x == (Py_uhash_t)-1)
=======
    x += 97531UL;
    if (x == -1)
>>>>>>> 27cbcd62
        x = -2;
    return x;
}

static Py_ssize_t
tuplelength(PyTupleObject *a)
{
    return Py_SIZE(a);
}

static int
tuplecontains(PyTupleObject *a, PyObject *el)
{
    Py_ssize_t i;
    int cmp;

    for (i = 0, cmp = 0 ; cmp == 0 && i < Py_SIZE(a); ++i)
        cmp = PyObject_RichCompareBool(el, PyTuple_GET_ITEM(a, i),
                                           Py_EQ);
    return cmp;
}

static PyObject *
tupleitem(register PyTupleObject *a, register Py_ssize_t i)
{
    if (i < 0 || i >= Py_SIZE(a)) {
        PyErr_SetString(PyExc_IndexError, "tuple index out of range");
        return NULL;
    }
    Py_INCREF(a->ob_item[i]);
    return a->ob_item[i];
}

static PyObject *
tupleslice(register PyTupleObject *a, register Py_ssize_t ilow,
           register Py_ssize_t ihigh)
{
    register PyTupleObject *np;
    PyObject **src, **dest;
    register Py_ssize_t i;
    Py_ssize_t len;
    if (ilow < 0)
        ilow = 0;
    if (ihigh > Py_SIZE(a))
        ihigh = Py_SIZE(a);
    if (ihigh < ilow)
        ihigh = ilow;
    if (ilow == 0 && ihigh == Py_SIZE(a) && PyTuple_CheckExact(a)) {
        Py_INCREF(a);
        return (PyObject *)a;
    }
    len = ihigh - ilow;
    np = (PyTupleObject *)PyTuple_New(len);
    if (np == NULL)
        return NULL;
    src = a->ob_item + ilow;
    dest = np->ob_item;
    for (i = 0; i < len; i++) {
        PyObject *v = src[i];
        Py_INCREF(v);
        dest[i] = v;
    }
    return (PyObject *)np;
}

PyObject *
PyTuple_GetSlice(PyObject *op, Py_ssize_t i, Py_ssize_t j)
{
    if (op == NULL || !PyTuple_Check(op)) {
        PyErr_BadInternalCall();
        return NULL;
    }
    return tupleslice((PyTupleObject *)op, i, j);
}

static PyObject *
tupleconcat(register PyTupleObject *a, register PyObject *bb)
{
    register Py_ssize_t size;
    register Py_ssize_t i;
    PyObject **src, **dest;
    PyTupleObject *np;
    if (!PyTuple_Check(bb)) {
        PyErr_Format(PyExc_TypeError,
             "can only concatenate tuple (not \"%.200s\") to tuple",
                 Py_TYPE(bb)->tp_name);
        return NULL;
    }
#define b ((PyTupleObject *)bb)
    size = Py_SIZE(a) + Py_SIZE(b);
    if (size < 0)
        return PyErr_NoMemory();
    np = (PyTupleObject *) PyTuple_New(size);
    if (np == NULL) {
        return NULL;
    }
    src = a->ob_item;
    dest = np->ob_item;
    for (i = 0; i < Py_SIZE(a); i++) {
        PyObject *v = src[i];
        Py_INCREF(v);
        dest[i] = v;
    }
    src = b->ob_item;
    dest = np->ob_item + Py_SIZE(a);
    for (i = 0; i < Py_SIZE(b); i++) {
        PyObject *v = src[i];
        Py_INCREF(v);
        dest[i] = v;
    }
    return (PyObject *)np;
#undef b
}

static PyObject *
tuplerepeat(PyTupleObject *a, Py_ssize_t n)
{
    Py_ssize_t i, j;
    Py_ssize_t size;
    PyTupleObject *np;
    PyObject **p, **items;
    if (n < 0)
        n = 0;
    if (Py_SIZE(a) == 0 || n == 1) {
        if (PyTuple_CheckExact(a)) {
            /* Since tuples are immutable, we can return a shared
               copy in this case */
            Py_INCREF(a);
            return (PyObject *)a;
        }
        if (Py_SIZE(a) == 0)
            return PyTuple_New(0);
    }
    if (n > PY_SSIZE_T_MAX / Py_SIZE(a))
        return PyErr_NoMemory();
    size = Py_SIZE(a) * n;
    np = (PyTupleObject *) PyTuple_New(size);
    if (np == NULL)
        return NULL;
    p = np->ob_item;
    items = a->ob_item;
    for (i = 0; i < n; i++) {
        for (j = 0; j < Py_SIZE(a); j++) {
            *p = items[j];
            Py_INCREF(*p);
            p++;
        }
    }
    return (PyObject *) np;
}

static PyObject *
tupleindex(PyTupleObject *self, PyObject *args)
{
    Py_ssize_t i, start=0, stop=Py_SIZE(self);
    PyObject *v;

    if (!PyArg_ParseTuple(args, "O|O&O&:index", &v,
                                _PyEval_SliceIndex, &start,
                                _PyEval_SliceIndex, &stop))
        return NULL;
    if (start < 0) {
        start += Py_SIZE(self);
        if (start < 0)
            start = 0;
    }
    if (stop < 0) {
        stop += Py_SIZE(self);
        if (stop < 0)
            stop = 0;
    }
    for (i = start; i < stop && i < Py_SIZE(self); i++) {
        int cmp = PyObject_RichCompareBool(self->ob_item[i], v, Py_EQ);
        if (cmp > 0)
            return PyLong_FromSsize_t(i);
        else if (cmp < 0)
            return NULL;
    }
    PyErr_SetString(PyExc_ValueError, "tuple.index(x): x not in tuple");
    return NULL;
}

static PyObject *
tuplecount(PyTupleObject *self, PyObject *v)
{
    Py_ssize_t count = 0;
    Py_ssize_t i;

    for (i = 0; i < Py_SIZE(self); i++) {
        int cmp = PyObject_RichCompareBool(self->ob_item[i], v, Py_EQ);
        if (cmp > 0)
            count++;
        else if (cmp < 0)
            return NULL;
    }
    return PyLong_FromSsize_t(count);
}

static int
tupletraverse(PyTupleObject *o, visitproc visit, void *arg)
{
    Py_ssize_t i;

    for (i = Py_SIZE(o); --i >= 0; )
        Py_VISIT(o->ob_item[i]);
    return 0;
}

static PyObject *
tuplerichcompare(PyObject *v, PyObject *w, int op)
{
    PyTupleObject *vt, *wt;
    Py_ssize_t i;
    Py_ssize_t vlen, wlen;

    if (!PyTuple_Check(v) || !PyTuple_Check(w))
        Py_RETURN_NOTIMPLEMENTED;

    vt = (PyTupleObject *)v;
    wt = (PyTupleObject *)w;

    vlen = Py_SIZE(vt);
    wlen = Py_SIZE(wt);

    /* Note:  the corresponding code for lists has an "early out" test
     * here when op is EQ or NE and the lengths differ.  That pays there,
     * but Tim was unable to find any real code where EQ/NE tuple
     * compares don't have the same length, so testing for it here would
     * have cost without benefit.
     */

    /* Search for the first index where items are different.
     * Note that because tuples are immutable, it's safe to reuse
     * vlen and wlen across the comparison calls.
     */
    for (i = 0; i < vlen && i < wlen; i++) {
        int k = PyObject_RichCompareBool(vt->ob_item[i],
                                         wt->ob_item[i], Py_EQ);
        if (k < 0)
            return NULL;
        if (!k)
            break;
    }

    if (i >= vlen || i >= wlen) {
        /* No more items to compare -- compare sizes */
        int cmp;
        PyObject *res;
        switch (op) {
        case Py_LT: cmp = vlen <  wlen; break;
        case Py_LE: cmp = vlen <= wlen; break;
        case Py_EQ: cmp = vlen == wlen; break;
        case Py_NE: cmp = vlen != wlen; break;
        case Py_GT: cmp = vlen >  wlen; break;
        case Py_GE: cmp = vlen >= wlen; break;
        default: return NULL; /* cannot happen */
        }
        if (cmp)
            res = Py_True;
        else
            res = Py_False;
        Py_INCREF(res);
        return res;
    }

    /* We have an item that differs -- shortcuts for EQ/NE */
    if (op == Py_EQ) {
        Py_INCREF(Py_False);
        return Py_False;
    }
    if (op == Py_NE) {
        Py_INCREF(Py_True);
        return Py_True;
    }

    /* Compare the final item again using the proper operator */
    return PyObject_RichCompare(vt->ob_item[i], wt->ob_item[i], op);
}

static PyObject *
tuple_subtype_new(PyTypeObject *type, PyObject *args, PyObject *kwds);

static PyObject *
tuple_new(PyTypeObject *type, PyObject *args, PyObject *kwds)
{
    PyObject *arg = NULL;
    static char *kwlist[] = {"sequence", 0};

    if (type != &PyTuple_Type)
        return tuple_subtype_new(type, args, kwds);
    if (!PyArg_ParseTupleAndKeywords(args, kwds, "|O:tuple", kwlist, &arg))
        return NULL;

    if (arg == NULL)
        return PyTuple_New(0);
    else
        return PySequence_Tuple(arg);
}

static PyObject *
tuple_subtype_new(PyTypeObject *type, PyObject *args, PyObject *kwds)
{
    PyObject *tmp, *newobj, *item;
    Py_ssize_t i, n;

    assert(PyType_IsSubtype(type, &PyTuple_Type));
    tmp = tuple_new(&PyTuple_Type, args, kwds);
    if (tmp == NULL)
        return NULL;
    assert(PyTuple_Check(tmp));
    newobj = type->tp_alloc(type, n = PyTuple_GET_SIZE(tmp));
    if (newobj == NULL)
        return NULL;
    for (i = 0; i < n; i++) {
        item = PyTuple_GET_ITEM(tmp, i);
        Py_INCREF(item);
        PyTuple_SET_ITEM(newobj, i, item);
    }
    Py_DECREF(tmp);
    return newobj;
}

PyDoc_STRVAR(tuple_doc,
"tuple() -> empty tuple\n\
tuple(iterable) -> tuple initialized from iterable's items\n\
\n\
If the argument is a tuple, the return value is the same object.");

static PySequenceMethods tuple_as_sequence = {
    (lenfunc)tuplelength,                       /* sq_length */
    (binaryfunc)tupleconcat,                    /* sq_concat */
    (ssizeargfunc)tuplerepeat,                  /* sq_repeat */
    (ssizeargfunc)tupleitem,                    /* sq_item */
    0,                                          /* sq_slice */
    0,                                          /* sq_ass_item */
    0,                                          /* sq_ass_slice */
    (objobjproc)tuplecontains,                  /* sq_contains */
};

static PyObject*
tuplesubscript(PyTupleObject* self, PyObject* item)
{
    if (PyIndex_Check(item)) {
        Py_ssize_t i = PyNumber_AsSsize_t(item, PyExc_IndexError);
        if (i == -1 && PyErr_Occurred())
            return NULL;
        if (i < 0)
            i += PyTuple_GET_SIZE(self);
        return tupleitem(self, i);
    }
    else if (PySlice_Check(item)) {
        Py_ssize_t start, stop, step, slicelength, cur, i;
        PyObject* result;
        PyObject* it;
        PyObject **src, **dest;

        if (PySlice_GetIndicesEx(item,
                         PyTuple_GET_SIZE(self),
                         &start, &stop, &step, &slicelength) < 0) {
            return NULL;
        }

        if (slicelength <= 0) {
            return PyTuple_New(0);
        }
        else if (start == 0 && step == 1 &&
                 slicelength == PyTuple_GET_SIZE(self) &&
                 PyTuple_CheckExact(self)) {
            Py_INCREF(self);
            return (PyObject *)self;
        }
        else {
            result = PyTuple_New(slicelength);
            if (!result) return NULL;

            src = self->ob_item;
            dest = ((PyTupleObject *)result)->ob_item;
            for (cur = start, i = 0; i < slicelength;
                 cur += step, i++) {
                it = src[cur];
                Py_INCREF(it);
                dest[i] = it;
            }

            return result;
        }
    }
    else {
        PyErr_Format(PyExc_TypeError,
                     "tuple indices must be integers, not %.200s",
                     Py_TYPE(item)->tp_name);
        return NULL;
    }
}

static PyObject *
tuple_getnewargs(PyTupleObject *v)
{
    return Py_BuildValue("(N)", tupleslice(v, 0, Py_SIZE(v)));

}

static PyObject *
tuple_sizeof(PyTupleObject *self)
{
    Py_ssize_t res;

    res = PyTuple_Type.tp_basicsize + Py_SIZE(self) * sizeof(PyObject *);
    return PyLong_FromSsize_t(res);
}

PyDoc_STRVAR(index_doc,
"T.index(value, [start, [stop]]) -> integer -- return first index of value.\n"
"Raises ValueError if the value is not present."
);
PyDoc_STRVAR(count_doc,
"T.count(value) -> integer -- return number of occurrences of value");
PyDoc_STRVAR(sizeof_doc,
"T.__sizeof__() -- size of T in memory, in bytes");

static PyMethodDef tuple_methods[] = {
    {"__getnewargs__",          (PyCFunction)tuple_getnewargs,  METH_NOARGS},
    {"__sizeof__",      (PyCFunction)tuple_sizeof, METH_NOARGS, sizeof_doc},
    {"index",           (PyCFunction)tupleindex,  METH_VARARGS, index_doc},
    {"count",           (PyCFunction)tuplecount,  METH_O, count_doc},
    {NULL,              NULL}           /* sentinel */
};

static PyMappingMethods tuple_as_mapping = {
    (lenfunc)tuplelength,
    (binaryfunc)tuplesubscript,
    0
};

static PyObject *tuple_iter(PyObject *seq);

PyTypeObject PyTuple_Type = {
    PyVarObject_HEAD_INIT(&PyType_Type, 0)
    "tuple",
    sizeof(PyTupleObject) - sizeof(PyObject *),
    sizeof(PyObject *),
    (destructor)tupledealloc,                   /* tp_dealloc */
    0,                                          /* tp_print */
    0,                                          /* tp_getattr */
    0,                                          /* tp_setattr */
    0,                                          /* tp_reserved */
    (reprfunc)tuplerepr,                        /* tp_repr */
    0,                                          /* tp_as_number */
    &tuple_as_sequence,                         /* tp_as_sequence */
    &tuple_as_mapping,                          /* tp_as_mapping */
    (hashfunc)tuplehash,                        /* tp_hash */
    0,                                          /* tp_call */
    0,                                          /* tp_str */
    PyObject_GenericGetAttr,                    /* tp_getattro */
    0,                                          /* tp_setattro */
    0,                                          /* tp_as_buffer */
    Py_TPFLAGS_DEFAULT | Py_TPFLAGS_HAVE_GC |
        Py_TPFLAGS_BASETYPE | Py_TPFLAGS_TUPLE_SUBCLASS, /* tp_flags */
    tuple_doc,                                  /* tp_doc */
    (traverseproc)tupletraverse,                /* tp_traverse */
    0,                                          /* tp_clear */
    tuplerichcompare,                           /* tp_richcompare */
    0,                                          /* tp_weaklistoffset */
    tuple_iter,                                 /* tp_iter */
    0,                                          /* tp_iternext */
    tuple_methods,                              /* tp_methods */
    0,                                          /* tp_members */
    0,                                          /* tp_getset */
    0,                                          /* tp_base */
    0,                                          /* tp_dict */
    0,                                          /* tp_descr_get */
    0,                                          /* tp_descr_set */
    0,                                          /* tp_dictoffset */
    0,                                          /* tp_init */
    0,                                          /* tp_alloc */
    tuple_new,                                  /* tp_new */
    PyObject_GC_Del,                            /* tp_free */
};

/* The following function breaks the notion that tuples are immutable:
   it changes the size of a tuple.  We get away with this only if there
   is only one module referencing the object.  You can also think of it
   as creating a new tuple object and destroying the old one, only more
   efficiently.  In any case, don't use this if the tuple may already be
   known to some other part of the code. */

int
_PyTuple_Resize(PyObject **pv, Py_ssize_t newsize)
{
    register PyTupleObject *v;
    register PyTupleObject *sv;
    Py_ssize_t i;
    Py_ssize_t oldsize;

    v = (PyTupleObject *) *pv;
    if (v == NULL || Py_TYPE(v) != &PyTuple_Type ||
        (Py_SIZE(v) != 0 && Py_REFCNT(v) != 1)) {
        *pv = 0;
        Py_XDECREF(v);
        PyErr_BadInternalCall();
        return -1;
    }
    oldsize = Py_SIZE(v);
    if (oldsize == newsize)
        return 0;

    if (oldsize == 0) {
        /* Empty tuples are often shared, so we should never
           resize them in-place even if we do own the only
           (current) reference */
        Py_DECREF(v);
        *pv = PyTuple_New(newsize);
        return *pv == NULL ? -1 : 0;
    }

    /* XXX UNREF/NEWREF interface should be more symmetrical */
    _Py_DEC_REFTOTAL;
    if (_PyObject_GC_IS_TRACKED(v))
        _PyObject_GC_UNTRACK(v);
    _Py_ForgetReference((PyObject *) v);
    /* DECREF items deleted by shrinkage */
    for (i = newsize; i < oldsize; i++) {
        Py_XDECREF(v->ob_item[i]);
        v->ob_item[i] = NULL;
    }
    sv = PyObject_GC_Resize(PyTupleObject, v, newsize);
    if (sv == NULL) {
        *pv = NULL;
        PyObject_GC_Del(v);
        return -1;
    }
    _Py_NewReference((PyObject *) sv);
    /* Zero out items added by growing */
    if (newsize > oldsize)
        memset(&sv->ob_item[oldsize], 0,
               sizeof(*sv->ob_item) * (newsize - oldsize));
    *pv = (PyObject *) sv;
    _PyObject_GC_TRACK(sv);
    return 0;
}

int
PyTuple_ClearFreeList(void)
{
    int freelist_size = 0;
#if PyTuple_MAXSAVESIZE > 0
    int i;
    for (i = 1; i < PyTuple_MAXSAVESIZE; i++) {
        PyTupleObject *p, *q;
        p = free_list[i];
        freelist_size += numfree[i];
        free_list[i] = NULL;
        numfree[i] = 0;
        while (p) {
            q = p;
            p = (PyTupleObject *)(p->ob_item[0]);
            PyObject_GC_Del(q);
        }
    }
#endif
    return freelist_size;
}

void
PyTuple_Fini(void)
{
#if PyTuple_MAXSAVESIZE > 0
    /* empty tuples are used all over the place and applications may
     * rely on the fact that an empty tuple is a singleton. */
    Py_XDECREF(free_list[0]);
    free_list[0] = NULL;

    (void)PyTuple_ClearFreeList();
#endif
#ifdef SHOW_TRACK_COUNT
    show_track();
#endif
}

/*********************** Tuple Iterator **************************/

typedef struct {
    PyObject_HEAD
    long it_index;
    PyTupleObject *it_seq; /* Set to NULL when iterator is exhausted */
} tupleiterobject;

static void
tupleiter_dealloc(tupleiterobject *it)
{
    _PyObject_GC_UNTRACK(it);
    Py_XDECREF(it->it_seq);
    PyObject_GC_Del(it);
}

static int
tupleiter_traverse(tupleiterobject *it, visitproc visit, void *arg)
{
    Py_VISIT(it->it_seq);
    return 0;
}

static PyObject *
tupleiter_next(tupleiterobject *it)
{
    PyTupleObject *seq;
    PyObject *item;

    assert(it != NULL);
    seq = it->it_seq;
    if (seq == NULL)
        return NULL;
    assert(PyTuple_Check(seq));

    if (it->it_index < PyTuple_GET_SIZE(seq)) {
        item = PyTuple_GET_ITEM(seq, it->it_index);
        ++it->it_index;
        Py_INCREF(item);
        return item;
    }

    Py_DECREF(seq);
    it->it_seq = NULL;
    return NULL;
}

static PyObject *
tupleiter_len(tupleiterobject *it)
{
    Py_ssize_t len = 0;
    if (it->it_seq)
        len = PyTuple_GET_SIZE(it->it_seq) - it->it_index;
    return PyLong_FromSsize_t(len);
}

PyDoc_STRVAR(length_hint_doc, "Private method returning an estimate of len(list(it)).");

static PyObject *
tupleiter_reduce(tupleiterobject *it)
{
    if (it->it_seq)
        return Py_BuildValue("N(O)l", _PyObject_GetBuiltin("iter"),
                             it->it_seq, it->it_index);
    else
        return Py_BuildValue("N(())", _PyObject_GetBuiltin("iter"));
}

static PyObject *
tupleiter_setstate(tupleiterobject *it, PyObject *state)
{
    long index = PyLong_AsLong(state);
    if (index == -1 && PyErr_Occurred())
        return NULL;
    if (it->it_seq != NULL) {
        if (index < 0)
            index = 0;
        else if (it->it_seq != NULL && index > PyTuple_GET_SIZE(it->it_seq))
            index = PyTuple_GET_SIZE(it->it_seq);
        it->it_index = index;
    }
    Py_RETURN_NONE;
}

PyDoc_STRVAR(reduce_doc, "Return state information for pickling.");
PyDoc_STRVAR(setstate_doc, "Set state information for unpickling.");

static PyMethodDef tupleiter_methods[] = {
    {"__length_hint__", (PyCFunction)tupleiter_len, METH_NOARGS, length_hint_doc},
    {"__reduce__", (PyCFunction)tupleiter_reduce, METH_NOARGS, reduce_doc},
    {"__setstate__", (PyCFunction)tupleiter_setstate, METH_O, setstate_doc},
    {NULL,              NULL}           /* sentinel */
};

PyTypeObject PyTupleIter_Type = {
    PyVarObject_HEAD_INIT(&PyType_Type, 0)
    "tuple_iterator",                           /* tp_name */
    sizeof(tupleiterobject),                    /* tp_basicsize */
    0,                                          /* tp_itemsize */
    /* methods */
    (destructor)tupleiter_dealloc,              /* tp_dealloc */
    0,                                          /* tp_print */
    0,                                          /* tp_getattr */
    0,                                          /* tp_setattr */
    0,                                          /* tp_reserved */
    0,                                          /* tp_repr */
    0,                                          /* tp_as_number */
    0,                                          /* tp_as_sequence */
    0,                                          /* tp_as_mapping */
    0,                                          /* tp_hash */
    0,                                          /* tp_call */
    0,                                          /* tp_str */
    PyObject_GenericGetAttr,                    /* tp_getattro */
    0,                                          /* tp_setattro */
    0,                                          /* tp_as_buffer */
    Py_TPFLAGS_DEFAULT | Py_TPFLAGS_HAVE_GC,/* tp_flags */
    0,                                          /* tp_doc */
    (traverseproc)tupleiter_traverse,           /* tp_traverse */
    0,                                          /* tp_clear */
    0,                                          /* tp_richcompare */
    0,                                          /* tp_weaklistoffset */
    PyObject_SelfIter,                          /* tp_iter */
    (iternextfunc)tupleiter_next,               /* tp_iternext */
    tupleiter_methods,                          /* tp_methods */
    0,
};

static PyObject *
tuple_iter(PyObject *seq)
{
    tupleiterobject *it;

    if (!PyTuple_Check(seq)) {
        PyErr_BadInternalCall();
        return NULL;
    }
    it = PyObject_GC_New(tupleiterobject, &PyTupleIter_Type);
    if (it == NULL)
        return NULL;
    it->it_index = 0;
    Py_INCREF(seq);
    it->it_seq = (PyTupleObject *)seq;
    _PyObject_GC_TRACK(it);
    return (PyObject *)it;
}<|MERGE_RESOLUTION|>--- conflicted
+++ resolved
@@ -327,20 +327,12 @@
 static Py_hash_t
 tuplehash(PyTupleObject *v)
 {
-<<<<<<< HEAD
-    register Py_uhash_t x;
+    register Py_uhash_t x;  /* Unsigned for defined overflow behavior. */
     register Py_hash_t y;
     register Py_ssize_t len = Py_SIZE(v);
     register PyObject **p;
     Py_uhash_t mult = _PyHASH_MULTIPLIER;
-    x = 0x345678;
-=======
-    register Py_uhash_t x, y;  /* Unsigned for defined overflow behavior. */
-    register Py_ssize_t len = Py_SIZE(v);
-    register PyObject **p;
-    Py_uhash_t mult = _PyHASH_MULTIPLIER;
     x = 0x345678UL;
->>>>>>> 27cbcd62
     p = v->ob_item;
     while (--len >= 0) {
         y = PyObject_Hash(*p++);
@@ -348,15 +340,10 @@
             return -1;
         x = (x ^ y) * mult;
         /* the cast might truncate len; that doesn't change hash stability */
-        mult += (Py_uhash_t)(82520UL + len + len);
-    }
-<<<<<<< HEAD
-    x += 97531L;
+        mult += (Py_hash_t)(82520UL + len + len);
+    }
+    x += 97531UL;
     if (x == (Py_uhash_t)-1)
-=======
-    x += 97531UL;
-    if (x == -1)
->>>>>>> 27cbcd62
         x = -2;
     return x;
 }
