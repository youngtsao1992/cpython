--- conflicted
+++ resolved
@@ -151,11 +151,10 @@
 .B \-OO
 Discard docstrings in addition to the \fB-O\fP optimizations.
 .TP
-<<<<<<< HEAD
 .B \-q
 Do not print the version and copyright messages. These messages are 
 also suppressed in non-interactive mode.
-=======
+.TP
 .B \-R
 Turn on "hash randomization", so that the hash() values of str, bytes and
 datetime objects are "salted" with an unpredictable pseudo-random value.
@@ -167,7 +166,6 @@
 of a dict insertion, O(n^2) complexity.  See
 http://www.ocert.org/advisories/ocert-2011-003.html
 for details.
->>>>>>> 2daf6ae2
 .TP
 .BI "\-Q " argument
 Division control; see PEP 238.  The argument must be one of "old" (the
@@ -427,11 +425,9 @@
 If this is set to a non-empty string it is equivalent to specifying
 the \fB\-v\fP option. If set to an integer, it is equivalent to
 specifying \fB\-v\fP multiple times. 
-<<<<<<< HEAD
 .IP PYTHONWARNINGS
 If this is set to a comma-separated string it is equivalent to
 specifying the \fB\-W\fP option for each separate value.
-=======
 .IP PYTHONHASHSEED
 If this variable is set to "random", the effect is the same as specifying
 the \fB-R\fP option: a random value is used to seed the hashes of str,
@@ -446,7 +442,6 @@
 The integer must be a decimal number in the range [0,4294967295].  Specifying
 the value 0 will lead to the same hash values as when hash randomization is
 disabled.
->>>>>>> 2daf6ae2
 .SH AUTHOR
 The Python Software Foundation: http://www.python.org/psf
 .SH INTERNET RESOURCES
