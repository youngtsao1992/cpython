"""Tests for distutils.command.build_py."""

import os
import sys
import io
import unittest

from distutils.command.build_py import build_py
from distutils.core import Distribution
from distutils.errors import DistutilsFileError

from distutils.tests import support
from test.support import run_unittest


class BuildPyTestCase(support.TempdirManager,
                      support.LoggingSilencer,
                      unittest.TestCase):

    def test_package_data(self):
        sources = self.mkdtemp()
        f = open(os.path.join(sources, "__init__.py"), "w")
        try:
            f.write("# Pretend this is a package.")
        finally:
            f.close()
        f = open(os.path.join(sources, "README.txt"), "w")
        try:
            f.write("Info about this package")
        finally:
            f.close()

        destination = self.mkdtemp()

        dist = Distribution({"packages": ["pkg"],
                             "package_dir": {"pkg": sources}})
        # script_name need not exist, it just need to be initialized
        dist.script_name = os.path.join(sources, "setup.py")
        dist.command_obj["build"] = support.DummyCommand(
            force=0,
            build_lib=destination)
        dist.packages = ["pkg"]
        dist.package_data = {"pkg": ["README.txt"]}
        dist.package_dir = {"pkg": sources}

        cmd = build_py(dist)
        cmd.compile = 1
        cmd.ensure_finalized()
        self.assertEqual(cmd.package_data, dist.package_data)

        cmd.run()

        # This makes sure the list of outputs includes byte-compiled
        # files for Python modules but not for package data files
        # (there shouldn't *be* byte-code files for those!).
        #
        self.assertEqual(len(cmd.get_outputs()), 3)
        pkgdest = os.path.join(destination, "pkg")
        files = os.listdir(pkgdest)
<<<<<<< HEAD
        self.assertTrue("__init__.py" in files)
        if not sys.dont_write_bytecode:
            self.assertTrue("__init__.pyc" in files)
        self.assertTrue("README.txt" in files)

    def test_empty_package_dir (self):
=======
        self.assertIn("__init__.py", files)
        self.assertIn("README.txt", files)
        # XXX even with -O, distutils writes pyc, not pyo; bug?
        if sys.dont_write_bytecode:
            self.assertNotIn("__init__.pyc", files)
        else:
            self.assertIn("__init__.pyc", files)

    def test_empty_package_dir(self):
>>>>>>> c5069e00
        # See SF 1668596/1720897.
        cwd = os.getcwd()

        # create the distribution files.
        sources = self.mkdtemp()
        open(os.path.join(sources, "__init__.py"), "w").close()

        testdir = os.path.join(sources, "doc")
        os.mkdir(testdir)
        open(os.path.join(testdir, "testfile"), "w").close()

        os.chdir(sources)
        old_stdout = sys.stdout
        sys.stdout = io.StringIO()

        try:
            dist = Distribution({"packages": ["pkg"],
                                 "package_dir": {"pkg": ""},
                                 "package_data": {"pkg": ["doc/*"]}})
            # script_name need not exist, it just need to be initialized
            dist.script_name = os.path.join(sources, "setup.py")
            dist.script_args = ["build"]
            dist.parse_command_line()

            try:
                dist.run_commands()
            except DistutilsFileError:
                self.fail("failed package_data test when package_dir is ''")
        finally:
            # Restore state.
            os.chdir(cwd)
            sys.stdout = old_stdout

    def test_dont_write_bytecode(self):
        # makes sure byte_compile is not used
        pkg_dir, dist = self.create_dist()
        cmd = build_py(dist)
        cmd.compile = 1
        cmd.optimize = 1

        old_dont_write_bytecode = sys.dont_write_bytecode
        sys.dont_write_bytecode = True
        try:
            cmd.byte_compile([])
        finally:
            sys.dont_write_bytecode = old_dont_write_bytecode

        self.assertIn('byte-compiling is disabled', self.logs[0][1])

def test_suite():
    return unittest.makeSuite(BuildPyTestCase)

if __name__ == "__main__":
    run_unittest(test_suite())<|MERGE_RESOLUTION|>--- conflicted
+++ resolved
@@ -57,14 +57,6 @@
         self.assertEqual(len(cmd.get_outputs()), 3)
         pkgdest = os.path.join(destination, "pkg")
         files = os.listdir(pkgdest)
-<<<<<<< HEAD
-        self.assertTrue("__init__.py" in files)
-        if not sys.dont_write_bytecode:
-            self.assertTrue("__init__.pyc" in files)
-        self.assertTrue("README.txt" in files)
-
-    def test_empty_package_dir (self):
-=======
         self.assertIn("__init__.py", files)
         self.assertIn("README.txt", files)
         # XXX even with -O, distutils writes pyc, not pyo; bug?
@@ -74,7 +66,6 @@
             self.assertIn("__init__.pyc", files)
 
     def test_empty_package_dir(self):
->>>>>>> c5069e00
         # See SF 1668596/1720897.
         cwd = os.getcwd()
 
