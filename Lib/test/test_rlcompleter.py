--- conflicted
+++ resolved
@@ -1,9 +1,5 @@
 import unittest
-<<<<<<< HEAD
 from unittest.mock import patch
-=======
-import unittest.mock
->>>>>>> 46f7785e
 import builtins
 import rlcompleter
 
@@ -97,7 +93,6 @@
         self.assertEqual(completer.complete('f.b', 0), 'f.bar')
         self.assertEqual(f.calls, 1)
 
-<<<<<<< HEAD
     def test_uncreated_attr(self):
         # Attributes like properties and slots should be completed even when
         # they haven't been created on an instance
@@ -106,9 +101,7 @@
         completer = rlcompleter.Completer(dict(f=Foo()))
         self.assertEqual(completer.complete('f.', 0), 'f.bar')
 
-=======
     @unittest.mock.patch('rlcompleter._readline_available', False)
->>>>>>> 46f7785e
     def test_complete(self):
         completer = rlcompleter.Completer()
         self.assertEqual(completer.complete('', 0), '\t')
