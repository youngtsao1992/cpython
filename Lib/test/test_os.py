--- conflicted
+++ resolved
@@ -2220,11 +2220,8 @@
         ExtendedAttributeTests,
         Win32DeprecatedBytesAPI,
         TermsizeTests,
-<<<<<<< HEAD
         OSErrorTests,
-=======
         RemoveDirsTests,
->>>>>>> 34dcdee1
     )
 
 if __name__ == "__main__":
