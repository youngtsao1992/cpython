import unittest
<<<<<<< HEAD
=======
from unittest import mock
from test.support import script_helper
>>>>>>> 1ef8c7e8
from test import support
import subprocess
import sys
import signal
import io
import os
import errno
import tempfile
import time
import selectors
import sysconfig
import select
import shutil
import gc
import textwrap

try:
    import threading
except ImportError:
    threading = None

mswindows = (sys.platform == "win32")

#
# Depends on the following external programs: Python
#

if mswindows:
    SETBINARY = ('import msvcrt; msvcrt.setmode(sys.stdout.fileno(), '
                                                'os.O_BINARY);')
else:
    SETBINARY = ''


class BaseTestCase(unittest.TestCase):
    def setUp(self):
        # Try to minimize the number of children we have so this test
        # doesn't crash on some buildbots (Alphas in particular).
        support.reap_children()

    def tearDown(self):
        for inst in subprocess._active:
            inst.wait()
        subprocess._cleanup()
        self.assertFalse(subprocess._active, "subprocess._active not empty")

    def assertStderrEqual(self, stderr, expected, msg=None):
        # In a debug build, stuff like "[6580 refs]" is printed to stderr at
        # shutdown time.  That frustrates tests trying to check stderr produced
        # from a spawned Python process.
        actual = support.strip_python_stderr(stderr)
        # strip_python_stderr also strips whitespace, so we do too.
        expected = expected.strip()
        self.assertEqual(actual, expected, msg)


class PopenTestException(Exception):
    pass


class PopenExecuteChildRaises(subprocess.Popen):
    """Popen subclass for testing cleanup of subprocess.PIPE filehandles when
    _execute_child fails.
    """
    def _execute_child(self, *args, **kwargs):
        raise PopenTestException("Forced Exception for Test")


class ProcessTestCase(BaseTestCase):

    def test_io_buffered_by_default(self):
        p = subprocess.Popen([sys.executable, "-c", "import sys; sys.exit(0)"],
                             stdin=subprocess.PIPE, stdout=subprocess.PIPE,
                             stderr=subprocess.PIPE)
        try:
            self.assertIsInstance(p.stdin, io.BufferedIOBase)
            self.assertIsInstance(p.stdout, io.BufferedIOBase)
            self.assertIsInstance(p.stderr, io.BufferedIOBase)
        finally:
            p.stdin.close()
            p.stdout.close()
            p.stderr.close()
            p.wait()

    def test_io_unbuffered_works(self):
        p = subprocess.Popen([sys.executable, "-c", "import sys; sys.exit(0)"],
                             stdin=subprocess.PIPE, stdout=subprocess.PIPE,
                             stderr=subprocess.PIPE, bufsize=0)
        try:
            self.assertIsInstance(p.stdin, io.RawIOBase)
            self.assertIsInstance(p.stdout, io.RawIOBase)
            self.assertIsInstance(p.stderr, io.RawIOBase)
        finally:
            p.stdin.close()
            p.stdout.close()
            p.stderr.close()
            p.wait()

    def test_call_seq(self):
        # call() function with sequence argument
        rc = subprocess.call([sys.executable, "-c",
                              "import sys; sys.exit(47)"])
        self.assertEqual(rc, 47)

    def test_call_timeout(self):
        # call() function with timeout argument; we want to test that the child
        # process gets killed when the timeout expires.  If the child isn't
        # killed, this call will deadlock since subprocess.call waits for the
        # child.
        self.assertRaises(subprocess.TimeoutExpired, subprocess.call,
                          [sys.executable, "-c", "while True: pass"],
                          timeout=0.1)

    def test_check_call_zero(self):
        # check_call() function with zero return code
        rc = subprocess.check_call([sys.executable, "-c",
                                    "import sys; sys.exit(0)"])
        self.assertEqual(rc, 0)

    def test_check_call_nonzero(self):
        # check_call() function with non-zero return code
        with self.assertRaises(subprocess.CalledProcessError) as c:
            subprocess.check_call([sys.executable, "-c",
                                   "import sys; sys.exit(47)"])
        self.assertEqual(c.exception.returncode, 47)

    def test_check_output(self):
        # check_output() function with zero return code
        output = subprocess.check_output(
                [sys.executable, "-c", "print('BDFL')"])
        self.assertIn(b'BDFL', output)

    def test_check_output_nonzero(self):
        # check_call() function with non-zero return code
        with self.assertRaises(subprocess.CalledProcessError) as c:
            subprocess.check_output(
                    [sys.executable, "-c", "import sys; sys.exit(5)"])
        self.assertEqual(c.exception.returncode, 5)

    def test_check_output_stderr(self):
        # check_output() function stderr redirected to stdout
        output = subprocess.check_output(
                [sys.executable, "-c", "import sys; sys.stderr.write('BDFL')"],
                stderr=subprocess.STDOUT)
        self.assertIn(b'BDFL', output)

    def test_check_output_stdin_arg(self):
        # check_output() can be called with stdin set to a file
        tf = tempfile.TemporaryFile()
        self.addCleanup(tf.close)
        tf.write(b'pear')
        tf.seek(0)
        output = subprocess.check_output(
                [sys.executable, "-c",
                 "import sys; sys.stdout.write(sys.stdin.read().upper())"],
                stdin=tf)
        self.assertIn(b'PEAR', output)

    def test_check_output_input_arg(self):
        # check_output() can be called with input set to a string
        output = subprocess.check_output(
                [sys.executable, "-c",
                 "import sys; sys.stdout.write(sys.stdin.read().upper())"],
                input=b'pear')
        self.assertIn(b'PEAR', output)

    def test_check_output_stdout_arg(self):
        # check_output() refuses to accept 'stdout' argument
        with self.assertRaises(ValueError) as c:
            output = subprocess.check_output(
                    [sys.executable, "-c", "print('will not be run')"],
                    stdout=sys.stdout)
            self.fail("Expected ValueError when stdout arg supplied.")
        self.assertIn('stdout', c.exception.args[0])

    def test_check_output_stdin_with_input_arg(self):
        # check_output() refuses to accept 'stdin' with 'input'
        tf = tempfile.TemporaryFile()
        self.addCleanup(tf.close)
        tf.write(b'pear')
        tf.seek(0)
        with self.assertRaises(ValueError) as c:
            output = subprocess.check_output(
                    [sys.executable, "-c", "print('will not be run')"],
                    stdin=tf, input=b'hare')
            self.fail("Expected ValueError when stdin and input args supplied.")
        self.assertIn('stdin', c.exception.args[0])
        self.assertIn('input', c.exception.args[0])

    def test_check_output_timeout(self):
        # check_output() function with timeout arg
        with self.assertRaises(subprocess.TimeoutExpired) as c:
            output = subprocess.check_output(
                    [sys.executable, "-c",
                     "import sys, time\n"
                     "sys.stdout.write('BDFL')\n"
                     "sys.stdout.flush()\n"
                     "time.sleep(3600)"],
                    # Some heavily loaded buildbots (sparc Debian 3.x) require
                    # this much time to start and print.
                    timeout=3)
            self.fail("Expected TimeoutExpired.")
        self.assertEqual(c.exception.output, b'BDFL')

    def test_call_kwargs(self):
        # call() function with keyword args
        newenv = os.environ.copy()
        newenv["FRUIT"] = "banana"
        rc = subprocess.call([sys.executable, "-c",
                              'import sys, os;'
                              'sys.exit(os.getenv("FRUIT")=="banana")'],
                             env=newenv)
        self.assertEqual(rc, 1)

    def test_invalid_args(self):
        # Popen() called with invalid arguments should raise TypeError
        # but Popen.__del__ should not complain (issue #12085)
        with support.captured_stderr() as s:
            self.assertRaises(TypeError, subprocess.Popen, invalid_arg_name=1)
            argcount = subprocess.Popen.__init__.__code__.co_argcount
            too_many_args = [0] * (argcount + 1)
            self.assertRaises(TypeError, subprocess.Popen, *too_many_args)
        self.assertEqual(s.getvalue(), '')

    def test_stdin_none(self):
        # .stdin is None when not redirected
        p = subprocess.Popen([sys.executable, "-c", 'print("banana")'],
                         stdout=subprocess.PIPE, stderr=subprocess.PIPE)
        self.addCleanup(p.stdout.close)
        self.addCleanup(p.stderr.close)
        p.wait()
        self.assertEqual(p.stdin, None)

    def test_stdout_none(self):
        # .stdout is None when not redirected, and the child's stdout will
        # be inherited from the parent.  In order to test this we run a
        # subprocess in a subprocess:
        # this_test
        #   \-- subprocess created by this test (parent)
        #          \-- subprocess created by the parent subprocess (child)
        # The parent doesn't specify stdout, so the child will use the
        # parent's stdout.  This test checks that the message printed by the
        # child goes to the parent stdout.  The parent also checks that the
        # child's stdout is None.  See #11963.
        code = ('import sys; from subprocess import Popen, PIPE;'
                'p = Popen([sys.executable, "-c", "print(\'test_stdout_none\')"],'
                '          stdin=PIPE, stderr=PIPE);'
                'p.wait(); assert p.stdout is None;')
        p = subprocess.Popen([sys.executable, "-c", code],
                             stdout=subprocess.PIPE, stderr=subprocess.PIPE)
        self.addCleanup(p.stdout.close)
        self.addCleanup(p.stderr.close)
        out, err = p.communicate()
        self.assertEqual(p.returncode, 0, err)
        self.assertEqual(out.rstrip(), b'test_stdout_none')

    def test_stderr_none(self):
        # .stderr is None when not redirected
        p = subprocess.Popen([sys.executable, "-c", 'print("banana")'],
                         stdin=subprocess.PIPE, stdout=subprocess.PIPE)
        self.addCleanup(p.stdout.close)
        self.addCleanup(p.stdin.close)
        p.wait()
        self.assertEqual(p.stderr, None)

    def _assert_python(self, pre_args, **kwargs):
        # We include sys.exit() to prevent the test runner from hanging
        # whenever python is found.
        args = pre_args + ["import sys; sys.exit(47)"]
        p = subprocess.Popen(args, **kwargs)
        p.wait()
        self.assertEqual(47, p.returncode)

    def test_executable(self):
        # Check that the executable argument works.
        #
        # On Unix (non-Mac and non-Windows), Python looks at args[0] to
        # determine where its standard library is, so we need the directory
        # of args[0] to be valid for the Popen() call to Python to succeed.
        # See also issue #16170 and issue #7774.
        doesnotexist = os.path.join(os.path.dirname(sys.executable),
                                    "doesnotexist")
        self._assert_python([doesnotexist, "-c"], executable=sys.executable)

    def test_executable_takes_precedence(self):
        # Check that the executable argument takes precedence over args[0].
        #
        # Verify first that the call succeeds without the executable arg.
        pre_args = [sys.executable, "-c"]
        self._assert_python(pre_args)
        self.assertRaises(FileNotFoundError, self._assert_python, pre_args,
                          executable="doesnotexist")

    @unittest.skipIf(mswindows, "executable argument replaces shell")
    def test_executable_replaces_shell(self):
        # Check that the executable argument replaces the default shell
        # when shell=True.
        self._assert_python([], executable=sys.executable, shell=True)

    # For use in the test_cwd* tests below.
    def _normalize_cwd(self, cwd):
        # Normalize an expected cwd (for Tru64 support).
        # We can't use os.path.realpath since it doesn't expand Tru64 {memb}
        # strings.  See bug #1063571.
        with support.change_cwd(cwd):
            return os.getcwd()

    # For use in the test_cwd* tests below.
    def _split_python_path(self):
        # Return normalized (python_dir, python_base).
        python_path = os.path.realpath(sys.executable)
        return os.path.split(python_path)

    # For use in the test_cwd* tests below.
    def _assert_cwd(self, expected_cwd, python_arg, **kwargs):
        # Invoke Python via Popen, and assert that (1) the call succeeds,
        # and that (2) the current working directory of the child process
        # matches *expected_cwd*.
        p = subprocess.Popen([python_arg, "-c",
                              "import os, sys; "
                              "sys.stdout.write(os.getcwd()); "
                              "sys.exit(47)"],
                              stdout=subprocess.PIPE,
                              **kwargs)
        self.addCleanup(p.stdout.close)
        p.wait()
        self.assertEqual(47, p.returncode)
        normcase = os.path.normcase
        self.assertEqual(normcase(expected_cwd),
                         normcase(p.stdout.read().decode("utf-8")))

    def test_cwd(self):
        # Check that cwd changes the cwd for the child process.
        temp_dir = tempfile.gettempdir()
        temp_dir = self._normalize_cwd(temp_dir)
        self._assert_cwd(temp_dir, sys.executable, cwd=temp_dir)

    @unittest.skipIf(mswindows, "pending resolution of issue #15533")
    def test_cwd_with_relative_arg(self):
        # Check that Popen looks for args[0] relative to cwd if args[0]
        # is relative.
        python_dir, python_base = self._split_python_path()
        rel_python = os.path.join(os.curdir, python_base)
        with support.temp_cwd() as wrong_dir:
            # Before calling with the correct cwd, confirm that the call fails
            # without cwd and with the wrong cwd.
            self.assertRaises(FileNotFoundError, subprocess.Popen,
                              [rel_python])
            self.assertRaises(FileNotFoundError, subprocess.Popen,
                              [rel_python], cwd=wrong_dir)
            python_dir = self._normalize_cwd(python_dir)
            self._assert_cwd(python_dir, rel_python, cwd=python_dir)

    @unittest.skipIf(mswindows, "pending resolution of issue #15533")
    def test_cwd_with_relative_executable(self):
        # Check that Popen looks for executable relative to cwd if executable
        # is relative (and that executable takes precedence over args[0]).
        python_dir, python_base = self._split_python_path()
        rel_python = os.path.join(os.curdir, python_base)
        doesntexist = "somethingyoudonthave"
        with support.temp_cwd() as wrong_dir:
            # Before calling with the correct cwd, confirm that the call fails
            # without cwd and with the wrong cwd.
            self.assertRaises(FileNotFoundError, subprocess.Popen,
                              [doesntexist], executable=rel_python)
            self.assertRaises(FileNotFoundError, subprocess.Popen,
                              [doesntexist], executable=rel_python,
                              cwd=wrong_dir)
            python_dir = self._normalize_cwd(python_dir)
            self._assert_cwd(python_dir, doesntexist, executable=rel_python,
                             cwd=python_dir)

    def test_cwd_with_absolute_arg(self):
        # Check that Popen can find the executable when the cwd is wrong
        # if args[0] is an absolute path.
        python_dir, python_base = self._split_python_path()
        abs_python = os.path.join(python_dir, python_base)
        rel_python = os.path.join(os.curdir, python_base)
        with support.temp_dir() as wrong_dir:
            # Before calling with an absolute path, confirm that using a
            # relative path fails.
            self.assertRaises(FileNotFoundError, subprocess.Popen,
                              [rel_python], cwd=wrong_dir)
            wrong_dir = self._normalize_cwd(wrong_dir)
            self._assert_cwd(wrong_dir, abs_python, cwd=wrong_dir)

    @unittest.skipIf(sys.base_prefix != sys.prefix,
                     'Test is not venv-compatible')
    def test_executable_with_cwd(self):
        python_dir, python_base = self._split_python_path()
        python_dir = self._normalize_cwd(python_dir)
        self._assert_cwd(python_dir, "somethingyoudonthave",
                         executable=sys.executable, cwd=python_dir)

    @unittest.skipIf(sys.base_prefix != sys.prefix,
                     'Test is not venv-compatible')
    @unittest.skipIf(sysconfig.is_python_build(),
                     "need an installed Python. See #7774")
    def test_executable_without_cwd(self):
        # For a normal installation, it should work without 'cwd'
        # argument.  For test runs in the build directory, see #7774.
        self._assert_cwd(os.getcwd(), "somethingyoudonthave",
                         executable=sys.executable)

    def test_stdin_pipe(self):
        # stdin redirection
        p = subprocess.Popen([sys.executable, "-c",
                         'import sys; sys.exit(sys.stdin.read() == "pear")'],
                        stdin=subprocess.PIPE)
        p.stdin.write(b"pear")
        p.stdin.close()
        p.wait()
        self.assertEqual(p.returncode, 1)

    def test_stdin_filedes(self):
        # stdin is set to open file descriptor
        tf = tempfile.TemporaryFile()
        self.addCleanup(tf.close)
        d = tf.fileno()
        os.write(d, b"pear")
        os.lseek(d, 0, 0)
        p = subprocess.Popen([sys.executable, "-c",
                         'import sys; sys.exit(sys.stdin.read() == "pear")'],
                         stdin=d)
        p.wait()
        self.assertEqual(p.returncode, 1)

    def test_stdin_fileobj(self):
        # stdin is set to open file object
        tf = tempfile.TemporaryFile()
        self.addCleanup(tf.close)
        tf.write(b"pear")
        tf.seek(0)
        p = subprocess.Popen([sys.executable, "-c",
                         'import sys; sys.exit(sys.stdin.read() == "pear")'],
                         stdin=tf)
        p.wait()
        self.assertEqual(p.returncode, 1)

    def test_stdout_pipe(self):
        # stdout redirection
        p = subprocess.Popen([sys.executable, "-c",
                          'import sys; sys.stdout.write("orange")'],
                         stdout=subprocess.PIPE)
        with p:
            self.assertEqual(p.stdout.read(), b"orange")

    def test_stdout_filedes(self):
        # stdout is set to open file descriptor
        tf = tempfile.TemporaryFile()
        self.addCleanup(tf.close)
        d = tf.fileno()
        p = subprocess.Popen([sys.executable, "-c",
                          'import sys; sys.stdout.write("orange")'],
                         stdout=d)
        p.wait()
        os.lseek(d, 0, 0)
        self.assertEqual(os.read(d, 1024), b"orange")

    def test_stdout_fileobj(self):
        # stdout is set to open file object
        tf = tempfile.TemporaryFile()
        self.addCleanup(tf.close)
        p = subprocess.Popen([sys.executable, "-c",
                          'import sys; sys.stdout.write("orange")'],
                         stdout=tf)
        p.wait()
        tf.seek(0)
        self.assertEqual(tf.read(), b"orange")

    def test_stderr_pipe(self):
        # stderr redirection
        p = subprocess.Popen([sys.executable, "-c",
                          'import sys; sys.stderr.write("strawberry")'],
                         stderr=subprocess.PIPE)
        with p:
            self.assertStderrEqual(p.stderr.read(), b"strawberry")

    def test_stderr_filedes(self):
        # stderr is set to open file descriptor
        tf = tempfile.TemporaryFile()
        self.addCleanup(tf.close)
        d = tf.fileno()
        p = subprocess.Popen([sys.executable, "-c",
                          'import sys; sys.stderr.write("strawberry")'],
                         stderr=d)
        p.wait()
        os.lseek(d, 0, 0)
        self.assertStderrEqual(os.read(d, 1024), b"strawberry")

    def test_stderr_fileobj(self):
        # stderr is set to open file object
        tf = tempfile.TemporaryFile()
        self.addCleanup(tf.close)
        p = subprocess.Popen([sys.executable, "-c",
                          'import sys; sys.stderr.write("strawberry")'],
                         stderr=tf)
        p.wait()
        tf.seek(0)
        self.assertStderrEqual(tf.read(), b"strawberry")

    def test_stderr_redirect_with_no_stdout_redirect(self):
        # test stderr=STDOUT while stdout=None (not set)

        # - grandchild prints to stderr
        # - child redirects grandchild's stderr to its stdout
        # - the parent should get grandchild's stderr in child's stdout
        p = subprocess.Popen([sys.executable, "-c",
                              'import sys, subprocess;'
                              'rc = subprocess.call([sys.executable, "-c",'
                              '    "import sys;"'
                              '    "sys.stderr.write(\'42\')"],'
                              '    stderr=subprocess.STDOUT);'
                              'sys.exit(rc)'],
                             stdout=subprocess.PIPE,
                             stderr=subprocess.PIPE)
        stdout, stderr = p.communicate()
        #NOTE: stdout should get stderr from grandchild
        self.assertStderrEqual(stdout, b'42')
        self.assertStderrEqual(stderr, b'') # should be empty
        self.assertEqual(p.returncode, 0)

    def test_stdout_stderr_pipe(self):
        # capture stdout and stderr to the same pipe
        p = subprocess.Popen([sys.executable, "-c",
                              'import sys;'
                              'sys.stdout.write("apple");'
                              'sys.stdout.flush();'
                              'sys.stderr.write("orange")'],
                             stdout=subprocess.PIPE,
                             stderr=subprocess.STDOUT)
        with p:
            self.assertStderrEqual(p.stdout.read(), b"appleorange")

    def test_stdout_stderr_file(self):
        # capture stdout and stderr to the same open file
        tf = tempfile.TemporaryFile()
        self.addCleanup(tf.close)
        p = subprocess.Popen([sys.executable, "-c",
                              'import sys;'
                              'sys.stdout.write("apple");'
                              'sys.stdout.flush();'
                              'sys.stderr.write("orange")'],
                             stdout=tf,
                             stderr=tf)
        p.wait()
        tf.seek(0)
        self.assertStderrEqual(tf.read(), b"appleorange")

    def test_stdout_filedes_of_stdout(self):
        # stdout is set to 1 (#1531862).
        # To avoid printing the text on stdout, we do something similar to
        # test_stdout_none (see above).  The parent subprocess calls the child
        # subprocess passing stdout=1, and this test uses stdout=PIPE in
        # order to capture and check the output of the parent. See #11963.
        code = ('import sys, subprocess; '
                'rc = subprocess.call([sys.executable, "-c", '
                '    "import os, sys; sys.exit(os.write(sys.stdout.fileno(), '
                     'b\'test with stdout=1\'))"], stdout=1); '
                'assert rc == 18')
        p = subprocess.Popen([sys.executable, "-c", code],
                             stdout=subprocess.PIPE, stderr=subprocess.PIPE)
        self.addCleanup(p.stdout.close)
        self.addCleanup(p.stderr.close)
        out, err = p.communicate()
        self.assertEqual(p.returncode, 0, err)
        self.assertEqual(out.rstrip(), b'test with stdout=1')

    def test_stdout_devnull(self):
        p = subprocess.Popen([sys.executable, "-c",
                              'for i in range(10240):'
                              'print("x" * 1024)'],
                              stdout=subprocess.DEVNULL)
        p.wait()
        self.assertEqual(p.stdout, None)

    def test_stderr_devnull(self):
        p = subprocess.Popen([sys.executable, "-c",
                              'import sys\n'
                              'for i in range(10240):'
                              'sys.stderr.write("x" * 1024)'],
                              stderr=subprocess.DEVNULL)
        p.wait()
        self.assertEqual(p.stderr, None)

    def test_stdin_devnull(self):
        p = subprocess.Popen([sys.executable, "-c",
                              'import sys;'
                              'sys.stdin.read(1)'],
                              stdin=subprocess.DEVNULL)
        p.wait()
        self.assertEqual(p.stdin, None)

    def test_env(self):
        newenv = os.environ.copy()
        newenv["FRUIT"] = "orange"
        with subprocess.Popen([sys.executable, "-c",
                               'import sys,os;'
                               'sys.stdout.write(os.getenv("FRUIT"))'],
                              stdout=subprocess.PIPE,
                              env=newenv) as p:
            stdout, stderr = p.communicate()
            self.assertEqual(stdout, b"orange")

    # Windows requires at least the SYSTEMROOT environment variable to start
    # Python
    @unittest.skipIf(sys.platform == 'win32',
                     'cannot test an empty env on Windows')
    @unittest.skipIf(sysconfig.get_config_var('Py_ENABLE_SHARED') is not None,
                     'the python library cannot be loaded '
                     'with an empty environment')
    def test_empty_env(self):
        with subprocess.Popen([sys.executable, "-c",
                               'import os; '
                               'print(list(os.environ.keys()))'],
                              stdout=subprocess.PIPE,
                              env={}) as p:
            stdout, stderr = p.communicate()
            self.assertIn(stdout.strip(),
                (b"[]",
                 # Mac OS X adds __CF_USER_TEXT_ENCODING variable to an empty
                 # environment
                 b"['__CF_USER_TEXT_ENCODING']"))

    def test_communicate_stdin(self):
        p = subprocess.Popen([sys.executable, "-c",
                              'import sys;'
                              'sys.exit(sys.stdin.read() == "pear")'],
                             stdin=subprocess.PIPE)
        p.communicate(b"pear")
        self.assertEqual(p.returncode, 1)

    def test_communicate_stdout(self):
        p = subprocess.Popen([sys.executable, "-c",
                              'import sys; sys.stdout.write("pineapple")'],
                             stdout=subprocess.PIPE)
        (stdout, stderr) = p.communicate()
        self.assertEqual(stdout, b"pineapple")
        self.assertEqual(stderr, None)

    def test_communicate_stderr(self):
        p = subprocess.Popen([sys.executable, "-c",
                              'import sys; sys.stderr.write("pineapple")'],
                             stderr=subprocess.PIPE)
        (stdout, stderr) = p.communicate()
        self.assertEqual(stdout, None)
        self.assertStderrEqual(stderr, b"pineapple")

    def test_communicate(self):
        p = subprocess.Popen([sys.executable, "-c",
                              'import sys,os;'
                              'sys.stderr.write("pineapple");'
                              'sys.stdout.write(sys.stdin.read())'],
                             stdin=subprocess.PIPE,
                             stdout=subprocess.PIPE,
                             stderr=subprocess.PIPE)
        self.addCleanup(p.stdout.close)
        self.addCleanup(p.stderr.close)
        self.addCleanup(p.stdin.close)
        (stdout, stderr) = p.communicate(b"banana")
        self.assertEqual(stdout, b"banana")
        self.assertStderrEqual(stderr, b"pineapple")

    def test_communicate_timeout(self):
        p = subprocess.Popen([sys.executable, "-c",
                              'import sys,os,time;'
                              'sys.stderr.write("pineapple\\n");'
                              'time.sleep(1);'
                              'sys.stderr.write("pear\\n");'
                              'sys.stdout.write(sys.stdin.read())'],
                             universal_newlines=True,
                             stdin=subprocess.PIPE,
                             stdout=subprocess.PIPE,
                             stderr=subprocess.PIPE)
        self.assertRaises(subprocess.TimeoutExpired, p.communicate, "banana",
                          timeout=0.3)
        # Make sure we can keep waiting for it, and that we get the whole output
        # after it completes.
        (stdout, stderr) = p.communicate()
        self.assertEqual(stdout, "banana")
        self.assertStderrEqual(stderr.encode(), b"pineapple\npear\n")

    def test_communicate_timeout_large_ouput(self):
        # Test an expiring timeout while the child is outputting lots of data.
        p = subprocess.Popen([sys.executable, "-c",
                              'import sys,os,time;'
                              'sys.stdout.write("a" * (64 * 1024));'
                              'time.sleep(0.2);'
                              'sys.stdout.write("a" * (64 * 1024));'
                              'time.sleep(0.2);'
                              'sys.stdout.write("a" * (64 * 1024));'
                              'time.sleep(0.2);'
                              'sys.stdout.write("a" * (64 * 1024));'],
                             stdout=subprocess.PIPE)
        self.assertRaises(subprocess.TimeoutExpired, p.communicate, timeout=0.4)
        (stdout, _) = p.communicate()
        self.assertEqual(len(stdout), 4 * 64 * 1024)

    # Test for the fd leak reported in http://bugs.python.org/issue2791.
    def test_communicate_pipe_fd_leak(self):
        for stdin_pipe in (False, True):
            for stdout_pipe in (False, True):
                for stderr_pipe in (False, True):
                    options = {}
                    if stdin_pipe:
                        options['stdin'] = subprocess.PIPE
                    if stdout_pipe:
                        options['stdout'] = subprocess.PIPE
                    if stderr_pipe:
                        options['stderr'] = subprocess.PIPE
                    if not options:
                        continue
                    p = subprocess.Popen((sys.executable, "-c", "pass"), **options)
                    p.communicate()
                    if p.stdin is not None:
                        self.assertTrue(p.stdin.closed)
                    if p.stdout is not None:
                        self.assertTrue(p.stdout.closed)
                    if p.stderr is not None:
                        self.assertTrue(p.stderr.closed)

    def test_communicate_returns(self):
        # communicate() should return None if no redirection is active
        p = subprocess.Popen([sys.executable, "-c",
                              "import sys; sys.exit(47)"])
        (stdout, stderr) = p.communicate()
        self.assertEqual(stdout, None)
        self.assertEqual(stderr, None)

    def test_communicate_pipe_buf(self):
        # communicate() with writes larger than pipe_buf
        # This test will probably deadlock rather than fail, if
        # communicate() does not work properly.
        x, y = os.pipe()
        os.close(x)
        os.close(y)
        p = subprocess.Popen([sys.executable, "-c",
                              'import sys,os;'
                              'sys.stdout.write(sys.stdin.read(47));'
                              'sys.stderr.write("x" * %d);'
                              'sys.stdout.write(sys.stdin.read())' %
                              support.PIPE_MAX_SIZE],
                             stdin=subprocess.PIPE,
                             stdout=subprocess.PIPE,
                             stderr=subprocess.PIPE)
        self.addCleanup(p.stdout.close)
        self.addCleanup(p.stderr.close)
        self.addCleanup(p.stdin.close)
        string_to_write = b"a" * support.PIPE_MAX_SIZE
        (stdout, stderr) = p.communicate(string_to_write)
        self.assertEqual(stdout, string_to_write)

    def test_writes_before_communicate(self):
        # stdin.write before communicate()
        p = subprocess.Popen([sys.executable, "-c",
                              'import sys,os;'
                              'sys.stdout.write(sys.stdin.read())'],
                             stdin=subprocess.PIPE,
                             stdout=subprocess.PIPE,
                             stderr=subprocess.PIPE)
        self.addCleanup(p.stdout.close)
        self.addCleanup(p.stderr.close)
        self.addCleanup(p.stdin.close)
        p.stdin.write(b"banana")
        (stdout, stderr) = p.communicate(b"split")
        self.assertEqual(stdout, b"bananasplit")
        self.assertStderrEqual(stderr, b"")

    def test_universal_newlines(self):
        p = subprocess.Popen([sys.executable, "-c",
                              'import sys,os;' + SETBINARY +
                              'buf = sys.stdout.buffer;'
                              'buf.write(sys.stdin.readline().encode());'
                              'buf.flush();'
                              'buf.write(b"line2\\n");'
                              'buf.flush();'
                              'buf.write(sys.stdin.read().encode());'
                              'buf.flush();'
                              'buf.write(b"line4\\n");'
                              'buf.flush();'
                              'buf.write(b"line5\\r\\n");'
                              'buf.flush();'
                              'buf.write(b"line6\\r");'
                              'buf.flush();'
                              'buf.write(b"\\nline7");'
                              'buf.flush();'
                              'buf.write(b"\\nline8");'],
                             stdin=subprocess.PIPE,
                             stdout=subprocess.PIPE,
                             universal_newlines=1)
        with p:
            p.stdin.write("line1\n")
            p.stdin.flush()
            self.assertEqual(p.stdout.readline(), "line1\n")
            p.stdin.write("line3\n")
            p.stdin.close()
            self.addCleanup(p.stdout.close)
            self.assertEqual(p.stdout.readline(),
                             "line2\n")
            self.assertEqual(p.stdout.read(6),
                             "line3\n")
            self.assertEqual(p.stdout.read(),
                             "line4\nline5\nline6\nline7\nline8")

    def test_universal_newlines_communicate(self):
        # universal newlines through communicate()
        p = subprocess.Popen([sys.executable, "-c",
                              'import sys,os;' + SETBINARY +
                              'buf = sys.stdout.buffer;'
                              'buf.write(b"line2\\n");'
                              'buf.flush();'
                              'buf.write(b"line4\\n");'
                              'buf.flush();'
                              'buf.write(b"line5\\r\\n");'
                              'buf.flush();'
                              'buf.write(b"line6\\r");'
                              'buf.flush();'
                              'buf.write(b"\\nline7");'
                              'buf.flush();'
                              'buf.write(b"\\nline8");'],
                             stderr=subprocess.PIPE,
                             stdout=subprocess.PIPE,
                             universal_newlines=1)
        self.addCleanup(p.stdout.close)
        self.addCleanup(p.stderr.close)
        (stdout, stderr) = p.communicate()
        self.assertEqual(stdout,
                         "line2\nline4\nline5\nline6\nline7\nline8")

    def test_universal_newlines_communicate_stdin(self):
        # universal newlines through communicate(), with only stdin
        p = subprocess.Popen([sys.executable, "-c",
                              'import sys,os;' + SETBINARY + textwrap.dedent('''
                               s = sys.stdin.readline()
                               assert s == "line1\\n", repr(s)
                               s = sys.stdin.read()
                               assert s == "line3\\n", repr(s)
                              ''')],
                             stdin=subprocess.PIPE,
                             universal_newlines=1)
        (stdout, stderr) = p.communicate("line1\nline3\n")
        self.assertEqual(p.returncode, 0)

    def test_universal_newlines_communicate_input_none(self):
        # Test communicate(input=None) with universal newlines.
        #
        # We set stdout to PIPE because, as of this writing, a different
        # code path is tested when the number of pipes is zero or one.
        p = subprocess.Popen([sys.executable, "-c", "pass"],
                             stdin=subprocess.PIPE,
                             stdout=subprocess.PIPE,
                             universal_newlines=True)
        p.communicate()
        self.assertEqual(p.returncode, 0)

    def test_universal_newlines_communicate_stdin_stdout_stderr(self):
        # universal newlines through communicate(), with stdin, stdout, stderr
        p = subprocess.Popen([sys.executable, "-c",
                              'import sys,os;' + SETBINARY + textwrap.dedent('''
                               s = sys.stdin.buffer.readline()
                               sys.stdout.buffer.write(s)
                               sys.stdout.buffer.write(b"line2\\r")
                               sys.stderr.buffer.write(b"eline2\\n")
                               s = sys.stdin.buffer.read()
                               sys.stdout.buffer.write(s)
                               sys.stdout.buffer.write(b"line4\\n")
                               sys.stdout.buffer.write(b"line5\\r\\n")
                               sys.stderr.buffer.write(b"eline6\\r")
                               sys.stderr.buffer.write(b"eline7\\r\\nz")
                              ''')],
                             stdin=subprocess.PIPE,
                             stderr=subprocess.PIPE,
                             stdout=subprocess.PIPE,
                             universal_newlines=True)
        self.addCleanup(p.stdout.close)
        self.addCleanup(p.stderr.close)
        (stdout, stderr) = p.communicate("line1\nline3\n")
        self.assertEqual(p.returncode, 0)
        self.assertEqual("line1\nline2\nline3\nline4\nline5\n", stdout)
        # Python debug build push something like "[42442 refs]\n"
        # to stderr at exit of subprocess.
        # Don't use assertStderrEqual because it strips CR and LF from output.
        self.assertTrue(stderr.startswith("eline2\neline6\neline7\n"))

    def test_universal_newlines_communicate_encodings(self):
        # Check that universal newlines mode works for various encodings,
        # in particular for encodings in the UTF-16 and UTF-32 families.
        # See issue #15595.
        #
        # UTF-16 and UTF-32-BE are sufficient to check both with BOM and
        # without, and UTF-16 and UTF-32.
        import _bootlocale
        for encoding in ['utf-16', 'utf-32-be']:
            old_getpreferredencoding = _bootlocale.getpreferredencoding
            # Indirectly via io.TextIOWrapper, Popen() defaults to
            # locale.getpreferredencoding(False) and earlier in Python 3.2 to
            # locale.getpreferredencoding().
            def getpreferredencoding(do_setlocale=True):
                return encoding
            code = ("import sys; "
                    r"sys.stdout.buffer.write('1\r\n2\r3\n4'.encode('%s'))" %
                    encoding)
            args = [sys.executable, '-c', code]
            try:
                _bootlocale.getpreferredencoding = getpreferredencoding
                # We set stdin to be non-None because, as of this writing,
                # a different code path is used when the number of pipes is
                # zero or one.
                popen = subprocess.Popen(args, universal_newlines=True,
                                         stdin=subprocess.PIPE,
                                         stdout=subprocess.PIPE)
                stdout, stderr = popen.communicate(input='')
            finally:
                _bootlocale.getpreferredencoding = old_getpreferredencoding
            self.assertEqual(stdout, '1\n2\n3\n4')

    def test_no_leaking(self):
        # Make sure we leak no resources
        if not mswindows:
            max_handles = 1026 # too much for most UNIX systems
        else:
            max_handles = 2050 # too much for (at least some) Windows setups
        handles = []
        tmpdir = tempfile.mkdtemp()
        try:
            for i in range(max_handles):
                try:
                    tmpfile = os.path.join(tmpdir, support.TESTFN)
                    handles.append(os.open(tmpfile, os.O_WRONLY|os.O_CREAT))
                except OSError as e:
                    if e.errno != errno.EMFILE:
                        raise
                    break
            else:
                self.skipTest("failed to reach the file descriptor limit "
                    "(tried %d)" % max_handles)
            # Close a couple of them (should be enough for a subprocess)
            for i in range(10):
                os.close(handles.pop())
            # Loop creating some subprocesses. If one of them leaks some fds,
            # the next loop iteration will fail by reaching the max fd limit.
            for i in range(15):
                p = subprocess.Popen([sys.executable, "-c",
                                      "import sys;"
                                      "sys.stdout.write(sys.stdin.read())"],
                                     stdin=subprocess.PIPE,
                                     stdout=subprocess.PIPE,
                                     stderr=subprocess.PIPE)
                data = p.communicate(b"lime")[0]
                self.assertEqual(data, b"lime")
        finally:
            for h in handles:
                os.close(h)
            shutil.rmtree(tmpdir)

    def test_list2cmdline(self):
        self.assertEqual(subprocess.list2cmdline(['a b c', 'd', 'e']),
                         '"a b c" d e')
        self.assertEqual(subprocess.list2cmdline(['ab"c', '\\', 'd']),
                         'ab\\"c \\ d')
        self.assertEqual(subprocess.list2cmdline(['ab"c', ' \\', 'd']),
                         'ab\\"c " \\\\" d')
        self.assertEqual(subprocess.list2cmdline(['a\\\\\\b', 'de fg', 'h']),
                         'a\\\\\\b "de fg" h')
        self.assertEqual(subprocess.list2cmdline(['a\\"b', 'c', 'd']),
                         'a\\\\\\"b c d')
        self.assertEqual(subprocess.list2cmdline(['a\\\\b c', 'd', 'e']),
                         '"a\\\\b c" d e')
        self.assertEqual(subprocess.list2cmdline(['a\\\\b\\ c', 'd', 'e']),
                         '"a\\\\b\\ c" d e')
        self.assertEqual(subprocess.list2cmdline(['ab', '']),
                         'ab ""')

    def test_poll(self):
        p = subprocess.Popen([sys.executable, "-c",
                              "import os; os.read(0, 1)"],
                             stdin=subprocess.PIPE)
        self.addCleanup(p.stdin.close)
        self.assertIsNone(p.poll())
        os.write(p.stdin.fileno(), b'A')
        p.wait()
        # Subsequent invocations should just return the returncode
        self.assertEqual(p.poll(), 0)

    def test_wait(self):
        p = subprocess.Popen([sys.executable, "-c", "pass"])
        self.assertEqual(p.wait(), 0)
        # Subsequent invocations should just return the returncode
        self.assertEqual(p.wait(), 0)

    def test_wait_timeout(self):
        p = subprocess.Popen([sys.executable,
                              "-c", "import time; time.sleep(0.3)"])
        with self.assertRaises(subprocess.TimeoutExpired) as c:
            p.wait(timeout=0.0001)
        self.assertIn("0.0001", str(c.exception))  # For coverage of __str__.
        # Some heavily loaded buildbots (sparc Debian 3.x) require this much
        # time to start.
        self.assertEqual(p.wait(timeout=3), 0)

    def test_invalid_bufsize(self):
        # an invalid type of the bufsize argument should raise
        # TypeError.
        with self.assertRaises(TypeError):
            subprocess.Popen([sys.executable, "-c", "pass"], "orange")

    def test_bufsize_is_none(self):
        # bufsize=None should be the same as bufsize=0.
        p = subprocess.Popen([sys.executable, "-c", "pass"], None)
        self.assertEqual(p.wait(), 0)
        # Again with keyword arg
        p = subprocess.Popen([sys.executable, "-c", "pass"], bufsize=None)
        self.assertEqual(p.wait(), 0)

    def _test_bufsize_equal_one(self, line, expected, universal_newlines):
        # subprocess may deadlock with bufsize=1, see issue #21332
        with subprocess.Popen([sys.executable, "-c", "import sys;"
                               "sys.stdout.write(sys.stdin.readline());"
                               "sys.stdout.flush()"],
                              stdin=subprocess.PIPE,
                              stdout=subprocess.PIPE,
                              stderr=subprocess.DEVNULL,
                              bufsize=1,
                              universal_newlines=universal_newlines) as p:
            p.stdin.write(line) # expect that it flushes the line in text mode
            os.close(p.stdin.fileno()) # close it without flushing the buffer
            read_line = p.stdout.readline()
            try:
                p.stdin.close()
            except OSError:
                pass
            p.stdin = None
        self.assertEqual(p.returncode, 0)
        self.assertEqual(read_line, expected)

    def test_bufsize_equal_one_text_mode(self):
        # line is flushed in text mode with bufsize=1.
        # we should get the full line in return
        line = "line\n"
        self._test_bufsize_equal_one(line, line, universal_newlines=True)

    def test_bufsize_equal_one_binary_mode(self):
        # line is not flushed in binary mode with bufsize=1.
        # we should get empty response
        line = b'line' + os.linesep.encode() # assume ascii-based locale
        self._test_bufsize_equal_one(line, b'', universal_newlines=False)

    def test_leaking_fds_on_error(self):
        # see bug #5179: Popen leaks file descriptors to PIPEs if
        # the child fails to execute; this will eventually exhaust
        # the maximum number of open fds. 1024 seems a very common
        # value for that limit, but Windows has 2048, so we loop
        # 1024 times (each call leaked two fds).
        for i in range(1024):
            with self.assertRaises(OSError) as c:
                subprocess.Popen(['nonexisting_i_hope'],
                                 stdout=subprocess.PIPE,
                                 stderr=subprocess.PIPE)
            # ignore errors that indicate the command was not found
            if c.exception.errno not in (errno.ENOENT, errno.EACCES):
                raise c.exception

    @unittest.skipIf(threading is None, "threading required")
    def test_double_close_on_error(self):
        # Issue #18851
        fds = []
        def open_fds():
            for i in range(20):
                fds.extend(os.pipe())
                time.sleep(0.001)
        t = threading.Thread(target=open_fds)
        t.start()
        try:
            with self.assertRaises(EnvironmentError):
                subprocess.Popen(['nonexisting_i_hope'],
                                 stdin=subprocess.PIPE,
                                 stdout=subprocess.PIPE,
                                 stderr=subprocess.PIPE)
        finally:
            t.join()
            exc = None
            for fd in fds:
                # If a double close occurred, some of those fds will
                # already have been closed by mistake, and os.close()
                # here will raise.
                try:
                    os.close(fd)
                except OSError as e:
                    exc = e
            if exc is not None:
                raise exc

    @unittest.skipIf(threading is None, "threading required")
    def test_threadsafe_wait(self):
        """Issue21291: Popen.wait() needs to be threadsafe for returncode."""
        proc = subprocess.Popen([sys.executable, '-c',
                                 'import time; time.sleep(12)'])
        self.assertEqual(proc.returncode, None)
        results = []

        def kill_proc_timer_thread():
            results.append(('thread-start-poll-result', proc.poll()))
            # terminate it from the thread and wait for the result.
            proc.kill()
            proc.wait()
            results.append(('thread-after-kill-and-wait', proc.returncode))
            # this wait should be a no-op given the above.
            proc.wait()
            results.append(('thread-after-second-wait', proc.returncode))

        # This is a timing sensitive test, the failure mode is
        # triggered when both the main thread and this thread are in
        # the wait() call at once.  The delay here is to allow the
        # main thread to most likely be blocked in its wait() call.
        t = threading.Timer(0.2, kill_proc_timer_thread)
        t.start()

        if mswindows:
            expected_errorcode = 1
        else:
            # Should be -9 because of the proc.kill() from the thread.
            expected_errorcode = -9

        # Wait for the process to finish; the thread should kill it
        # long before it finishes on its own.  Supplying a timeout
        # triggers a different code path for better coverage.
        proc.wait(timeout=20)
        self.assertEqual(proc.returncode, expected_errorcode,
                         msg="unexpected result in wait from main thread")

        # This should be a no-op with no change in returncode.
        proc.wait()
        self.assertEqual(proc.returncode, expected_errorcode,
                         msg="unexpected result in second main wait.")

        t.join()
        # Ensure that all of the thread results are as expected.
        # When a race condition occurs in wait(), the returncode could
        # be set by the wrong thread that doesn't actually have it
        # leading to an incorrect value.
        self.assertEqual([('thread-start-poll-result', None),
                          ('thread-after-kill-and-wait', expected_errorcode),
                          ('thread-after-second-wait', expected_errorcode)],
                         results)

    def test_issue8780(self):
        # Ensure that stdout is inherited from the parent
        # if stdout=PIPE is not used
        code = ';'.join((
            'import subprocess, sys',
            'retcode = subprocess.call('
                "[sys.executable, '-c', 'print(\"Hello World!\")'])",
            'assert retcode == 0'))
        output = subprocess.check_output([sys.executable, '-c', code])
        self.assertTrue(output.startswith(b'Hello World!'), ascii(output))

    def test_handles_closed_on_exception(self):
        # If CreateProcess exits with an error, ensure the
        # duplicate output handles are released
        ifhandle, ifname = tempfile.mkstemp()
        ofhandle, ofname = tempfile.mkstemp()
        efhandle, efname = tempfile.mkstemp()
        try:
            subprocess.Popen (["*"], stdin=ifhandle, stdout=ofhandle,
              stderr=efhandle)
        except OSError:
            os.close(ifhandle)
            os.remove(ifname)
            os.close(ofhandle)
            os.remove(ofname)
            os.close(efhandle)
            os.remove(efname)
        self.assertFalse(os.path.exists(ifname))
        self.assertFalse(os.path.exists(ofname))
        self.assertFalse(os.path.exists(efname))

    def test_communicate_epipe(self):
        # Issue 10963: communicate() should hide EPIPE
        p = subprocess.Popen([sys.executable, "-c", 'pass'],
                             stdin=subprocess.PIPE,
                             stdout=subprocess.PIPE,
                             stderr=subprocess.PIPE)
        self.addCleanup(p.stdout.close)
        self.addCleanup(p.stderr.close)
        self.addCleanup(p.stdin.close)
        p.communicate(b"x" * 2**20)

    def test_communicate_epipe_only_stdin(self):
        # Issue 10963: communicate() should hide EPIPE
        p = subprocess.Popen([sys.executable, "-c", 'pass'],
                             stdin=subprocess.PIPE)
        self.addCleanup(p.stdin.close)
        p.wait()
        p.communicate(b"x" * 2**20)

    @unittest.skipUnless(hasattr(signal, 'SIGUSR1'),
                         "Requires signal.SIGUSR1")
    @unittest.skipUnless(hasattr(os, 'kill'),
                         "Requires os.kill")
    @unittest.skipUnless(hasattr(os, 'getppid'),
                         "Requires os.getppid")
    def test_communicate_eintr(self):
        # Issue #12493: communicate() should handle EINTR
        def handler(signum, frame):
            pass
        old_handler = signal.signal(signal.SIGUSR1, handler)
        self.addCleanup(signal.signal, signal.SIGUSR1, old_handler)

        args = [sys.executable, "-c",
                'import os, signal;'
                'os.kill(os.getppid(), signal.SIGUSR1)']
        for stream in ('stdout', 'stderr'):
            kw = {stream: subprocess.PIPE}
            with subprocess.Popen(args, **kw) as process:
                # communicate() will be interrupted by SIGUSR1
                process.communicate()


    # This test is Linux-ish specific for simplicity to at least have
    # some coverage.  It is not a platform specific bug.
    @unittest.skipUnless(os.path.isdir('/proc/%d/fd' % os.getpid()),
                         "Linux specific")
    def test_failed_child_execute_fd_leak(self):
        """Test for the fork() failure fd leak reported in issue16327."""
        fd_directory = '/proc/%d/fd' % os.getpid()
        fds_before_popen = os.listdir(fd_directory)
        with self.assertRaises(PopenTestException):
            PopenExecuteChildRaises(
                    [sys.executable, '-c', 'pass'], stdin=subprocess.PIPE,
                    stdout=subprocess.PIPE, stderr=subprocess.PIPE)

        # NOTE: This test doesn't verify that the real _execute_child
        # does not close the file descriptors itself on the way out
        # during an exception.  Code inspection has confirmed that.

        fds_after_exception = os.listdir(fd_directory)
        self.assertEqual(fds_before_popen, fds_after_exception)

    def test_communicate_BrokenPipeError_stdin_close(self):
        # By not setting stdout or stderr or a timeout we force the fast path
        # that just calls _stdin_write() internally due to our mock.
        proc = subprocess.Popen([sys.executable, '-c', 'pass'])
        with proc, mock.patch.object(proc, 'stdin') as mock_proc_stdin:
            mock_proc_stdin.close.side_effect = BrokenPipeError
            proc.communicate()  # Should swallow BrokenPipeError from close.
            mock_proc_stdin.close.assert_called_with()

    def test_communicate_BrokenPipeError_stdin_write(self):
        # By not setting stdout or stderr or a timeout we force the fast path
        # that just calls _stdin_write() internally due to our mock.
        proc = subprocess.Popen([sys.executable, '-c', 'pass'])
        with proc, mock.patch.object(proc, 'stdin') as mock_proc_stdin:
            mock_proc_stdin.write.side_effect = BrokenPipeError
            proc.communicate(b'stuff')  # Should swallow the BrokenPipeError.
            mock_proc_stdin.write.assert_called_once_with(b'stuff')
            mock_proc_stdin.close.assert_called_once_with()

    def test_communicate_BrokenPipeError_stdin_flush(self):
        # Setting stdin and stdout forces the ._communicate() code path.
        # python -h exits faster than python -c pass (but spams stdout).
        proc = subprocess.Popen([sys.executable, '-h'],
                                stdin=subprocess.PIPE,
                                stdout=subprocess.PIPE)
        with proc, mock.patch.object(proc, 'stdin') as mock_proc_stdin, \
                open('/dev/null', 'wb') as dev_null:
            mock_proc_stdin.flush.side_effect = BrokenPipeError
            # because _communicate registers a selector using proc.stdin...
            mock_proc_stdin.fileno.return_value = dev_null.fileno()
            # _communicate() should swallow BrokenPipeError from flush.
            proc.communicate(b'stuff')
            mock_proc_stdin.flush.assert_called_once_with()

    def test_communicate_BrokenPipeError_stdin_close_with_timeout(self):
        # Setting stdin and stdout forces the ._communicate() code path.
        # python -h exits faster than python -c pass (but spams stdout).
        proc = subprocess.Popen([sys.executable, '-h'],
                                stdin=subprocess.PIPE,
                                stdout=subprocess.PIPE)
        with proc, mock.patch.object(proc, 'stdin') as mock_proc_stdin:
            mock_proc_stdin.close.side_effect = BrokenPipeError
            # _communicate() should swallow BrokenPipeError from close.
            proc.communicate(timeout=999)
            mock_proc_stdin.close.assert_called_once_with()


class RunFuncTestCase(BaseTestCase):
    def run_python(self, code, **kwargs):
        """Run Python code in a subprocess using subprocess.run"""
        argv = [sys.executable, "-c", code]
        return subprocess.run(argv, **kwargs)

    def test_returncode(self):
        # call() function with sequence argument
        cp = self.run_python("import sys; sys.exit(47)")
        self.assertEqual(cp.returncode, 47)
        with self.assertRaises(subprocess.CalledProcessError):
            cp.check_returncode()

    def test_check(self):
        with self.assertRaises(subprocess.CalledProcessError) as c:
            self.run_python("import sys; sys.exit(47)", check=True)
        self.assertEqual(c.exception.returncode, 47)

    def test_check_zero(self):
        # check_returncode shouldn't raise when returncode is zero
        cp = self.run_python("import sys; sys.exit(0)", check=True)
        self.assertEqual(cp.returncode, 0)

    def test_timeout(self):
        # run() function with timeout argument; we want to test that the child
        # process gets killed when the timeout expires.  If the child isn't
        # killed, this call will deadlock since subprocess.run waits for the
        # child.
        with self.assertRaises(subprocess.TimeoutExpired):
            self.run_python("while True: pass", timeout=0.0001)

    def test_capture_stdout(self):
        # capture stdout with zero return code
        cp = self.run_python("print('BDFL')", stdout=subprocess.PIPE)
        self.assertIn(b'BDFL', cp.stdout)

    def test_capture_stderr(self):
        cp = self.run_python("import sys; sys.stderr.write('BDFL')",
                             stderr=subprocess.PIPE)
        self.assertIn(b'BDFL', cp.stderr)

    def test_check_output_stdin_arg(self):
        # run() can be called with stdin set to a file
        tf = tempfile.TemporaryFile()
        self.addCleanup(tf.close)
        tf.write(b'pear')
        tf.seek(0)
        cp = self.run_python(
                 "import sys; sys.stdout.write(sys.stdin.read().upper())",
                stdin=tf, stdout=subprocess.PIPE)
        self.assertIn(b'PEAR', cp.stdout)

    def test_check_output_input_arg(self):
        # check_output() can be called with input set to a string
        cp = self.run_python(
                "import sys; sys.stdout.write(sys.stdin.read().upper())",
                input=b'pear', stdout=subprocess.PIPE)
        self.assertIn(b'PEAR', cp.stdout)

    def test_check_output_stdin_with_input_arg(self):
        # run() refuses to accept 'stdin' with 'input'
        tf = tempfile.TemporaryFile()
        self.addCleanup(tf.close)
        tf.write(b'pear')
        tf.seek(0)
        with self.assertRaises(ValueError,
              msg="Expected ValueError when stdin and input args supplied.") as c:
            output = self.run_python("print('will not be run')",
                                     stdin=tf, input=b'hare')
        self.assertIn('stdin', c.exception.args[0])
        self.assertIn('input', c.exception.args[0])

    def test_check_output_timeout(self):
        with self.assertRaises(subprocess.TimeoutExpired) as c:
            cp = self.run_python((
                     "import sys, time\n"
                     "sys.stdout.write('BDFL')\n"
                     "sys.stdout.flush()\n"
                     "time.sleep(3600)"),
                    # Some heavily loaded buildbots (sparc Debian 3.x) require
                    # this much time to start and print.
                    timeout=3, stdout=subprocess.PIPE)
        self.assertEqual(c.exception.output, b'BDFL')
        # output is aliased to stdout
        self.assertEqual(c.exception.stdout, b'BDFL')

    def test_run_kwargs(self):
        newenv = os.environ.copy()
        newenv["FRUIT"] = "banana"
        cp = self.run_python(('import sys, os;'
                      'sys.exit(33 if os.getenv("FRUIT")=="banana" else 31)'),
                             env=newenv)
        self.assertEqual(cp.returncode, 33)


@unittest.skipIf(mswindows, "POSIX specific tests")
class POSIXProcessTestCase(BaseTestCase):

    def setUp(self):
        super().setUp()
        self._nonexistent_dir = "/_this/pa.th/does/not/exist"

    def _get_chdir_exception(self):
        try:
            os.chdir(self._nonexistent_dir)
        except OSError as e:
            # This avoids hard coding the errno value or the OS perror()
            # string and instead capture the exception that we want to see
            # below for comparison.
            desired_exception = e
            desired_exception.strerror += ': ' + repr(self._nonexistent_dir)
        else:
            self.fail("chdir to nonexistant directory %s succeeded." %
                      self._nonexistent_dir)
        return desired_exception

    def test_exception_cwd(self):
        """Test error in the child raised in the parent for a bad cwd."""
        desired_exception = self._get_chdir_exception()
        try:
            p = subprocess.Popen([sys.executable, "-c", ""],
                                 cwd=self._nonexistent_dir)
        except OSError as e:
            # Test that the child process chdir failure actually makes
            # it up to the parent process as the correct exception.
            self.assertEqual(desired_exception.errno, e.errno)
            self.assertEqual(desired_exception.strerror, e.strerror)
        else:
            self.fail("Expected OSError: %s" % desired_exception)

    def test_exception_bad_executable(self):
        """Test error in the child raised in the parent for a bad executable."""
        desired_exception = self._get_chdir_exception()
        try:
            p = subprocess.Popen([sys.executable, "-c", ""],
                                 executable=self._nonexistent_dir)
        except OSError as e:
            # Test that the child process exec failure actually makes
            # it up to the parent process as the correct exception.
            self.assertEqual(desired_exception.errno, e.errno)
            self.assertEqual(desired_exception.strerror, e.strerror)
        else:
            self.fail("Expected OSError: %s" % desired_exception)

    def test_exception_bad_args_0(self):
        """Test error in the child raised in the parent for a bad args[0]."""
        desired_exception = self._get_chdir_exception()
        try:
            p = subprocess.Popen([self._nonexistent_dir, "-c", ""])
        except OSError as e:
            # Test that the child process exec failure actually makes
            # it up to the parent process as the correct exception.
            self.assertEqual(desired_exception.errno, e.errno)
            self.assertEqual(desired_exception.strerror, e.strerror)
        else:
            self.fail("Expected OSError: %s" % desired_exception)

    def test_restore_signals(self):
        # Code coverage for both values of restore_signals to make sure it
        # at least does not blow up.
        # A test for behavior would be complex.  Contributions welcome.
        subprocess.call([sys.executable, "-c", ""], restore_signals=True)
        subprocess.call([sys.executable, "-c", ""], restore_signals=False)

    def test_start_new_session(self):
        # For code coverage of calling setsid().  We don't care if we get an
        # EPERM error from it depending on the test execution environment, that
        # still indicates that it was called.
        try:
            output = subprocess.check_output(
                    [sys.executable, "-c",
                     "import os; print(os.getpgid(os.getpid()))"],
                    start_new_session=True)
        except OSError as e:
            if e.errno != errno.EPERM:
                raise
        else:
            parent_pgid = os.getpgid(os.getpid())
            child_pgid = int(output)
            self.assertNotEqual(parent_pgid, child_pgid)

    def test_run_abort(self):
        # returncode handles signal termination
        with support.SuppressCrashReport():
            p = subprocess.Popen([sys.executable, "-c",
                                  'import os; os.abort()'])
            p.wait()
        self.assertEqual(-p.returncode, signal.SIGABRT)

    def test_CalledProcessError_str_signal(self):
        err = subprocess.CalledProcessError(-int(signal.SIGABRT), "fake cmd")
        error_string = str(err)
        # We're relying on the repr() of the signal.Signals intenum to provide
        # the word signal, the signal name and the numeric value.
        self.assertIn("signal", error_string.lower())
        # We're not being specific about the signal name as some signals have
        # multiple names and which name is revealed can vary.
        self.assertIn("SIG", error_string)
        self.assertIn(str(signal.SIGABRT), error_string)

    def test_CalledProcessError_str_unknown_signal(self):
        err = subprocess.CalledProcessError(-9876543, "fake cmd")
        error_string = str(err)
        self.assertIn("unknown signal 9876543.", error_string)

    def test_CalledProcessError_str_non_zero(self):
        err = subprocess.CalledProcessError(2, "fake cmd")
        error_string = str(err)
        self.assertIn("non-zero exit status 2.", error_string)

    def test_preexec(self):
        # DISCLAIMER: Setting environment variables is *not* a good use
        # of a preexec_fn.  This is merely a test.
        p = subprocess.Popen([sys.executable, "-c",
                              'import sys,os;'
                              'sys.stdout.write(os.getenv("FRUIT"))'],
                             stdout=subprocess.PIPE,
                             preexec_fn=lambda: os.putenv("FRUIT", "apple"))
        with p:
            self.assertEqual(p.stdout.read(), b"apple")

    def test_preexec_exception(self):
        def raise_it():
            raise ValueError("What if two swallows carried a coconut?")
        try:
            p = subprocess.Popen([sys.executable, "-c", ""],
                                 preexec_fn=raise_it)
        except subprocess.SubprocessError as e:
            self.assertTrue(
                    subprocess._posixsubprocess,
                    "Expected a ValueError from the preexec_fn")
        except ValueError as e:
            self.assertIn("coconut", e.args[0])
        else:
            self.fail("Exception raised by preexec_fn did not make it "
                      "to the parent process.")

    class _TestExecuteChildPopen(subprocess.Popen):
        """Used to test behavior at the end of _execute_child."""
        def __init__(self, testcase, *args, **kwargs):
            self._testcase = testcase
            subprocess.Popen.__init__(self, *args, **kwargs)

        def _execute_child(self, *args, **kwargs):
            try:
                subprocess.Popen._execute_child(self, *args, **kwargs)
            finally:
                # Open a bunch of file descriptors and verify that
                # none of them are the same as the ones the Popen
                # instance is using for stdin/stdout/stderr.
                devzero_fds = [os.open("/dev/zero", os.O_RDONLY)
                               for _ in range(8)]
                try:
                    for fd in devzero_fds:
                        self._testcase.assertNotIn(
                                fd, (self.stdin.fileno(), self.stdout.fileno(),
                                     self.stderr.fileno()),
                                msg="At least one fd was closed early.")
                finally:
                    for fd in devzero_fds:
                        os.close(fd)

    @unittest.skipIf(not os.path.exists("/dev/zero"), "/dev/zero required.")
    def test_preexec_errpipe_does_not_double_close_pipes(self):
        """Issue16140: Don't double close pipes on preexec error."""

        def raise_it():
            raise subprocess.SubprocessError(
                    "force the _execute_child() errpipe_data path.")

        with self.assertRaises(subprocess.SubprocessError):
            self._TestExecuteChildPopen(
                        self, [sys.executable, "-c", "pass"],
                        stdin=subprocess.PIPE, stdout=subprocess.PIPE,
                        stderr=subprocess.PIPE, preexec_fn=raise_it)

    def test_preexec_gc_module_failure(self):
        # This tests the code that disables garbage collection if the child
        # process will execute any Python.
        def raise_runtime_error():
            raise RuntimeError("this shouldn't escape")
        enabled = gc.isenabled()
        orig_gc_disable = gc.disable
        orig_gc_isenabled = gc.isenabled
        try:
            gc.disable()
            self.assertFalse(gc.isenabled())
            subprocess.call([sys.executable, '-c', ''],
                            preexec_fn=lambda: None)
            self.assertFalse(gc.isenabled(),
                             "Popen enabled gc when it shouldn't.")

            gc.enable()
            self.assertTrue(gc.isenabled())
            subprocess.call([sys.executable, '-c', ''],
                            preexec_fn=lambda: None)
            self.assertTrue(gc.isenabled(), "Popen left gc disabled.")

            gc.disable = raise_runtime_error
            self.assertRaises(RuntimeError, subprocess.Popen,
                              [sys.executable, '-c', ''],
                              preexec_fn=lambda: None)

            del gc.isenabled  # force an AttributeError
            self.assertRaises(AttributeError, subprocess.Popen,
                              [sys.executable, '-c', ''],
                              preexec_fn=lambda: None)
        finally:
            gc.disable = orig_gc_disable
            gc.isenabled = orig_gc_isenabled
            if not enabled:
                gc.disable()

    @unittest.skipIf(
        sys.platform == 'darwin', 'setrlimit() seems to fail on OS X')
    def test_preexec_fork_failure(self):
        # The internal code did not preserve the previous exception when
        # re-enabling garbage collection
        try:
            from resource import getrlimit, setrlimit, RLIMIT_NPROC
        except ImportError as err:
            self.skipTest(err)  # RLIMIT_NPROC is specific to Linux and BSD
        limits = getrlimit(RLIMIT_NPROC)
        [_, hard] = limits
        setrlimit(RLIMIT_NPROC, (0, hard))
        self.addCleanup(setrlimit, RLIMIT_NPROC, limits)
        try:
            subprocess.call([sys.executable, '-c', ''],
                            preexec_fn=lambda: None)
        except BlockingIOError:
            # Forking should raise EAGAIN, translated to BlockingIOError
            pass
        else:
            self.skipTest('RLIMIT_NPROC had no effect; probably superuser')

    def test_args_string(self):
        # args is a string
        fd, fname = tempfile.mkstemp()
        # reopen in text mode
        with open(fd, "w", errors="surrogateescape") as fobj:
            fobj.write("#!/bin/sh\n")
            fobj.write("exec '%s' -c 'import sys; sys.exit(47)'\n" %
                       sys.executable)
        os.chmod(fname, 0o700)
        p = subprocess.Popen(fname)
        p.wait()
        os.remove(fname)
        self.assertEqual(p.returncode, 47)

    def test_invalid_args(self):
        # invalid arguments should raise ValueError
        self.assertRaises(ValueError, subprocess.call,
                          [sys.executable, "-c",
                           "import sys; sys.exit(47)"],
                          startupinfo=47)
        self.assertRaises(ValueError, subprocess.call,
                          [sys.executable, "-c",
                           "import sys; sys.exit(47)"],
                          creationflags=47)

    def test_shell_sequence(self):
        # Run command through the shell (sequence)
        newenv = os.environ.copy()
        newenv["FRUIT"] = "apple"
        p = subprocess.Popen(["echo $FRUIT"], shell=1,
                             stdout=subprocess.PIPE,
                             env=newenv)
        with p:
            self.assertEqual(p.stdout.read().strip(b" \t\r\n\f"), b"apple")

    def test_shell_string(self):
        # Run command through the shell (string)
        newenv = os.environ.copy()
        newenv["FRUIT"] = "apple"
        p = subprocess.Popen("echo $FRUIT", shell=1,
                             stdout=subprocess.PIPE,
                             env=newenv)
        with p:
            self.assertEqual(p.stdout.read().strip(b" \t\r\n\f"), b"apple")

    def test_call_string(self):
        # call() function with string argument on UNIX
        fd, fname = tempfile.mkstemp()
        # reopen in text mode
        with open(fd, "w", errors="surrogateescape") as fobj:
            fobj.write("#!/bin/sh\n")
            fobj.write("exec '%s' -c 'import sys; sys.exit(47)'\n" %
                       sys.executable)
        os.chmod(fname, 0o700)
        rc = subprocess.call(fname)
        os.remove(fname)
        self.assertEqual(rc, 47)

    def test_specific_shell(self):
        # Issue #9265: Incorrect name passed as arg[0].
        shells = []
        for prefix in ['/bin', '/usr/bin/', '/usr/local/bin']:
            for name in ['bash', 'ksh']:
                sh = os.path.join(prefix, name)
                if os.path.isfile(sh):
                    shells.append(sh)
        if not shells: # Will probably work for any shell but csh.
            self.skipTest("bash or ksh required for this test")
        sh = '/bin/sh'
        if os.path.isfile(sh) and not os.path.islink(sh):
            # Test will fail if /bin/sh is a symlink to csh.
            shells.append(sh)
        for sh in shells:
            p = subprocess.Popen("echo $0", executable=sh, shell=True,
                                 stdout=subprocess.PIPE)
            with p:
                self.assertEqual(p.stdout.read().strip(), bytes(sh, 'ascii'))

    def _kill_process(self, method, *args):
        # Do not inherit file handles from the parent.
        # It should fix failures on some platforms.
        # Also set the SIGINT handler to the default to make sure it's not
        # being ignored (some tests rely on that.)
        old_handler = signal.signal(signal.SIGINT, signal.default_int_handler)
        try:
            p = subprocess.Popen([sys.executable, "-c", """if 1:
                                 import sys, time
                                 sys.stdout.write('x\\n')
                                 sys.stdout.flush()
                                 time.sleep(30)
                                 """],
                                 close_fds=True,
                                 stdin=subprocess.PIPE,
                                 stdout=subprocess.PIPE,
                                 stderr=subprocess.PIPE)
        finally:
            signal.signal(signal.SIGINT, old_handler)
        # Wait for the interpreter to be completely initialized before
        # sending any signal.
        p.stdout.read(1)
        getattr(p, method)(*args)
        return p

    @unittest.skipIf(sys.platform.startswith(('netbsd', 'openbsd')),
                     "Due to known OS bug (issue #16762)")
    def _kill_dead_process(self, method, *args):
        # Do not inherit file handles from the parent.
        # It should fix failures on some platforms.
        p = subprocess.Popen([sys.executable, "-c", """if 1:
                             import sys, time
                             sys.stdout.write('x\\n')
                             sys.stdout.flush()
                             """],
                             close_fds=True,
                             stdin=subprocess.PIPE,
                             stdout=subprocess.PIPE,
                             stderr=subprocess.PIPE)
        # Wait for the interpreter to be completely initialized before
        # sending any signal.
        p.stdout.read(1)
        # The process should end after this
        time.sleep(1)
        # This shouldn't raise even though the child is now dead
        getattr(p, method)(*args)
        p.communicate()

    def test_send_signal(self):
        p = self._kill_process('send_signal', signal.SIGINT)
        _, stderr = p.communicate()
        self.assertIn(b'KeyboardInterrupt', stderr)
        self.assertNotEqual(p.wait(), 0)

    def test_kill(self):
        p = self._kill_process('kill')
        _, stderr = p.communicate()
        self.assertStderrEqual(stderr, b'')
        self.assertEqual(p.wait(), -signal.SIGKILL)

    def test_terminate(self):
        p = self._kill_process('terminate')
        _, stderr = p.communicate()
        self.assertStderrEqual(stderr, b'')
        self.assertEqual(p.wait(), -signal.SIGTERM)

    def test_send_signal_dead(self):
        # Sending a signal to a dead process
        self._kill_dead_process('send_signal', signal.SIGINT)

    def test_kill_dead(self):
        # Killing a dead process
        self._kill_dead_process('kill')

    def test_terminate_dead(self):
        # Terminating a dead process
        self._kill_dead_process('terminate')

    def _save_fds(self, save_fds):
        fds = []
        for fd in save_fds:
            inheritable = os.get_inheritable(fd)
            saved = os.dup(fd)
            fds.append((fd, saved, inheritable))
        return fds

    def _restore_fds(self, fds):
        for fd, saved, inheritable in fds:
            os.dup2(saved, fd, inheritable=inheritable)
            os.close(saved)

    def check_close_std_fds(self, fds):
        # Issue #9905: test that subprocess pipes still work properly with
        # some standard fds closed
        stdin = 0
        saved_fds = self._save_fds(fds)
        for fd, saved, inheritable in saved_fds:
            if fd == 0:
                stdin = saved
                break
        try:
            for fd in fds:
                os.close(fd)
            out, err = subprocess.Popen([sys.executable, "-c",
                              'import sys;'
                              'sys.stdout.write("apple");'
                              'sys.stdout.flush();'
                              'sys.stderr.write("orange")'],
                       stdin=stdin,
                       stdout=subprocess.PIPE,
                       stderr=subprocess.PIPE).communicate()
            err = support.strip_python_stderr(err)
            self.assertEqual((out, err), (b'apple', b'orange'))
        finally:
            self._restore_fds(saved_fds)

    def test_close_fd_0(self):
        self.check_close_std_fds([0])

    def test_close_fd_1(self):
        self.check_close_std_fds([1])

    def test_close_fd_2(self):
        self.check_close_std_fds([2])

    def test_close_fds_0_1(self):
        self.check_close_std_fds([0, 1])

    def test_close_fds_0_2(self):
        self.check_close_std_fds([0, 2])

    def test_close_fds_1_2(self):
        self.check_close_std_fds([1, 2])

    def test_close_fds_0_1_2(self):
        # Issue #10806: test that subprocess pipes still work properly with
        # all standard fds closed.
        self.check_close_std_fds([0, 1, 2])

    def test_small_errpipe_write_fd(self):
        """Issue #15798: Popen should work when stdio fds are available."""
        new_stdin = os.dup(0)
        new_stdout = os.dup(1)
        try:
            os.close(0)
            os.close(1)

            # Side test: if errpipe_write fails to have its CLOEXEC
            # flag set this should cause the parent to think the exec
            # failed.  Extremely unlikely: everyone supports CLOEXEC.
            subprocess.Popen([
                    sys.executable, "-c",
                    "print('AssertionError:0:CLOEXEC failure.')"]).wait()
        finally:
            # Restore original stdin and stdout
            os.dup2(new_stdin, 0)
            os.dup2(new_stdout, 1)
            os.close(new_stdin)
            os.close(new_stdout)

    def test_remapping_std_fds(self):
        # open up some temporary files
        temps = [tempfile.mkstemp() for i in range(3)]
        try:
            temp_fds = [fd for fd, fname in temps]

            # unlink the files -- we won't need to reopen them
            for fd, fname in temps:
                os.unlink(fname)

            # write some data to what will become stdin, and rewind
            os.write(temp_fds[1], b"STDIN")
            os.lseek(temp_fds[1], 0, 0)

            # move the standard file descriptors out of the way
            saved_fds = self._save_fds(range(3))
            try:
                # duplicate the file objects over the standard fd's
                for fd, temp_fd in enumerate(temp_fds):
                    os.dup2(temp_fd, fd)

                # now use those files in the "wrong" order, so that subprocess
                # has to rearrange them in the child
                p = subprocess.Popen([sys.executable, "-c",
                    'import sys; got = sys.stdin.read();'
                    'sys.stdout.write("got %s"%got); sys.stderr.write("err")'],
                    stdin=temp_fds[1],
                    stdout=temp_fds[2],
                    stderr=temp_fds[0])
                p.wait()
            finally:
                self._restore_fds(saved_fds)

            for fd in temp_fds:
                os.lseek(fd, 0, 0)

            out = os.read(temp_fds[2], 1024)
            err = support.strip_python_stderr(os.read(temp_fds[0], 1024))
            self.assertEqual(out, b"got STDIN")
            self.assertEqual(err, b"err")

        finally:
            for fd in temp_fds:
                os.close(fd)

    def check_swap_fds(self, stdin_no, stdout_no, stderr_no):
        # open up some temporary files
        temps = [tempfile.mkstemp() for i in range(3)]
        temp_fds = [fd for fd, fname in temps]
        try:
            # unlink the files -- we won't need to reopen them
            for fd, fname in temps:
                os.unlink(fname)

            # save a copy of the standard file descriptors
            saved_fds = self._save_fds(range(3))
            try:
                # duplicate the temp files over the standard fd's 0, 1, 2
                for fd, temp_fd in enumerate(temp_fds):
                    os.dup2(temp_fd, fd)

                # write some data to what will become stdin, and rewind
                os.write(stdin_no, b"STDIN")
                os.lseek(stdin_no, 0, 0)

                # now use those files in the given order, so that subprocess
                # has to rearrange them in the child
                p = subprocess.Popen([sys.executable, "-c",
                    'import sys; got = sys.stdin.read();'
                    'sys.stdout.write("got %s"%got); sys.stderr.write("err")'],
                    stdin=stdin_no,
                    stdout=stdout_no,
                    stderr=stderr_no)
                p.wait()

                for fd in temp_fds:
                    os.lseek(fd, 0, 0)

                out = os.read(stdout_no, 1024)
                err = support.strip_python_stderr(os.read(stderr_no, 1024))
            finally:
                self._restore_fds(saved_fds)

            self.assertEqual(out, b"got STDIN")
            self.assertEqual(err, b"err")

        finally:
            for fd in temp_fds:
                os.close(fd)

    # When duping fds, if there arises a situation where one of the fds is
    # either 0, 1 or 2, it is possible that it is overwritten (#12607).
    # This tests all combinations of this.
    def test_swap_fds(self):
        self.check_swap_fds(0, 1, 2)
        self.check_swap_fds(0, 2, 1)
        self.check_swap_fds(1, 0, 2)
        self.check_swap_fds(1, 2, 0)
        self.check_swap_fds(2, 0, 1)
        self.check_swap_fds(2, 1, 0)

    def test_surrogates_error_message(self):
        def prepare():
            raise ValueError("surrogate:\uDCff")

        try:
            subprocess.call(
                [sys.executable, "-c", "pass"],
                preexec_fn=prepare)
        except ValueError as err:
            # Pure Python implementations keeps the message
            self.assertIsNone(subprocess._posixsubprocess)
            self.assertEqual(str(err), "surrogate:\uDCff")
        except subprocess.SubprocessError as err:
            # _posixsubprocess uses a default message
            self.assertIsNotNone(subprocess._posixsubprocess)
            self.assertEqual(str(err), "Exception occurred in preexec_fn.")
        else:
            self.fail("Expected ValueError or subprocess.SubprocessError")

    def test_undecodable_env(self):
        for key, value in (('test', 'abc\uDCFF'), ('test\uDCFF', '42')):
            encoded_value = value.encode("ascii", "surrogateescape")

            # test str with surrogates
            script = "import os; print(ascii(os.getenv(%s)))" % repr(key)
            env = os.environ.copy()
            env[key] = value
            # Use C locale to get ASCII for the locale encoding to force
            # surrogate-escaping of \xFF in the child process; otherwise it can
            # be decoded as-is if the default locale is latin-1.
            env['LC_ALL'] = 'C'
            if sys.platform.startswith("aix"):
                # On AIX, the C locale uses the Latin1 encoding
                decoded_value = encoded_value.decode("latin1", "surrogateescape")
            else:
                # On other UNIXes, the C locale uses the ASCII encoding
                decoded_value = value
            stdout = subprocess.check_output(
                [sys.executable, "-c", script],
                env=env)
            stdout = stdout.rstrip(b'\n\r')
            self.assertEqual(stdout.decode('ascii'), ascii(decoded_value))

            # test bytes
            key = key.encode("ascii", "surrogateescape")
            script = "import os; print(ascii(os.getenvb(%s)))" % repr(key)
            env = os.environ.copy()
            env[key] = encoded_value
            stdout = subprocess.check_output(
                [sys.executable, "-c", script],
                env=env)
            stdout = stdout.rstrip(b'\n\r')
            self.assertEqual(stdout.decode('ascii'), ascii(encoded_value))

    def test_bytes_program(self):
        abs_program = os.fsencode(sys.executable)
        path, program = os.path.split(sys.executable)
        program = os.fsencode(program)

        # absolute bytes path
        exitcode = subprocess.call([abs_program, "-c", "pass"])
        self.assertEqual(exitcode, 0)

        # absolute bytes path as a string
        cmd = b"'" + abs_program + b"' -c pass"
        exitcode = subprocess.call(cmd, shell=True)
        self.assertEqual(exitcode, 0)

        # bytes program, unicode PATH
        env = os.environ.copy()
        env["PATH"] = path
        exitcode = subprocess.call([program, "-c", "pass"], env=env)
        self.assertEqual(exitcode, 0)

        # bytes program, bytes PATH
        envb = os.environb.copy()
        envb[b"PATH"] = os.fsencode(path)
        exitcode = subprocess.call([program, "-c", "pass"], env=envb)
        self.assertEqual(exitcode, 0)

    def test_pipe_cloexec(self):
        sleeper = support.findfile("input_reader.py", subdir="subprocessdata")
        fd_status = support.findfile("fd_status.py", subdir="subprocessdata")

        p1 = subprocess.Popen([sys.executable, sleeper],
                              stdin=subprocess.PIPE, stdout=subprocess.PIPE,
                              stderr=subprocess.PIPE, close_fds=False)

        self.addCleanup(p1.communicate, b'')

        p2 = subprocess.Popen([sys.executable, fd_status],
                              stdout=subprocess.PIPE, close_fds=False)

        output, error = p2.communicate()
        result_fds = set(map(int, output.split(b',')))
        unwanted_fds = set([p1.stdin.fileno(), p1.stdout.fileno(),
                            p1.stderr.fileno()])

        self.assertFalse(result_fds & unwanted_fds,
                         "Expected no fds from %r to be open in child, "
                         "found %r" %
                              (unwanted_fds, result_fds & unwanted_fds))

    def test_pipe_cloexec_real_tools(self):
        qcat = support.findfile("qcat.py", subdir="subprocessdata")
        qgrep = support.findfile("qgrep.py", subdir="subprocessdata")

        subdata = b'zxcvbn'
        data = subdata * 4 + b'\n'

        p1 = subprocess.Popen([sys.executable, qcat],
                              stdin=subprocess.PIPE, stdout=subprocess.PIPE,
                              close_fds=False)

        p2 = subprocess.Popen([sys.executable, qgrep, subdata],
                              stdin=p1.stdout, stdout=subprocess.PIPE,
                              close_fds=False)

        self.addCleanup(p1.wait)
        self.addCleanup(p2.wait)
        def kill_p1():
            try:
                p1.terminate()
            except ProcessLookupError:
                pass
        def kill_p2():
            try:
                p2.terminate()
            except ProcessLookupError:
                pass
        self.addCleanup(kill_p1)
        self.addCleanup(kill_p2)

        p1.stdin.write(data)
        p1.stdin.close()

        readfiles, ignored1, ignored2 = select.select([p2.stdout], [], [], 10)

        self.assertTrue(readfiles, "The child hung")
        self.assertEqual(p2.stdout.read(), data)

        p1.stdout.close()
        p2.stdout.close()

    def test_close_fds(self):
        fd_status = support.findfile("fd_status.py", subdir="subprocessdata")

        fds = os.pipe()
        self.addCleanup(os.close, fds[0])
        self.addCleanup(os.close, fds[1])

        open_fds = set(fds)
        # add a bunch more fds
        for _ in range(9):
            fd = os.open(os.devnull, os.O_RDONLY)
            self.addCleanup(os.close, fd)
            open_fds.add(fd)

        for fd in open_fds:
            os.set_inheritable(fd, True)

        p = subprocess.Popen([sys.executable, fd_status],
                             stdout=subprocess.PIPE, close_fds=False)
        output, ignored = p.communicate()
        remaining_fds = set(map(int, output.split(b',')))

        self.assertEqual(remaining_fds & open_fds, open_fds,
                         "Some fds were closed")

        p = subprocess.Popen([sys.executable, fd_status],
                             stdout=subprocess.PIPE, close_fds=True)
        output, ignored = p.communicate()
        remaining_fds = set(map(int, output.split(b',')))

        self.assertFalse(remaining_fds & open_fds,
                         "Some fds were left open")
        self.assertIn(1, remaining_fds, "Subprocess failed")

        # Keep some of the fd's we opened open in the subprocess.
        # This tests _posixsubprocess.c's proper handling of fds_to_keep.
        fds_to_keep = set(open_fds.pop() for _ in range(8))
        p = subprocess.Popen([sys.executable, fd_status],
                             stdout=subprocess.PIPE, close_fds=True,
                             pass_fds=())
        output, ignored = p.communicate()
        remaining_fds = set(map(int, output.split(b',')))

        self.assertFalse(remaining_fds & fds_to_keep & open_fds,
                         "Some fds not in pass_fds were left open")
        self.assertIn(1, remaining_fds, "Subprocess failed")


    @unittest.skipIf(sys.platform.startswith("freebsd") and
                     os.stat("/dev").st_dev == os.stat("/dev/fd").st_dev,
                     "Requires fdescfs mounted on /dev/fd on FreeBSD.")
    def test_close_fds_when_max_fd_is_lowered(self):
        """Confirm that issue21618 is fixed (may fail under valgrind)."""
        fd_status = support.findfile("fd_status.py", subdir="subprocessdata")

        # This launches the meat of the test in a child process to
        # avoid messing with the larger unittest processes maximum
        # number of file descriptors.
        #  This process launches:
        #  +--> Process that lowers its RLIMIT_NOFILE aftr setting up
        #    a bunch of high open fds above the new lower rlimit.
        #    Those are reported via stdout before launching a new
        #    process with close_fds=False to run the actual test:
        #    +--> The TEST: This one launches a fd_status.py
        #      subprocess with close_fds=True so we can find out if
        #      any of the fds above the lowered rlimit are still open.
        p = subprocess.Popen([sys.executable, '-c', textwrap.dedent(
        '''
        import os, resource, subprocess, sys, textwrap
        open_fds = set()
        # Add a bunch more fds to pass down.
        for _ in range(40):
            fd = os.open(os.devnull, os.O_RDONLY)
            open_fds.add(fd)

        # Leave a two pairs of low ones available for use by the
        # internal child error pipe and the stdout pipe.
        # We also leave 10 more open as some Python buildbots run into
        # "too many open files" errors during the test if we do not.
        for fd in sorted(open_fds)[:14]:
            os.close(fd)
            open_fds.remove(fd)

        for fd in open_fds:
            #self.addCleanup(os.close, fd)
            os.set_inheritable(fd, True)

        max_fd_open = max(open_fds)

        # Communicate the open_fds to the parent unittest.TestCase process.
        print(','.join(map(str, sorted(open_fds))))
        sys.stdout.flush()

        rlim_cur, rlim_max = resource.getrlimit(resource.RLIMIT_NOFILE)
        try:
            # 29 is lower than the highest fds we are leaving open.
            resource.setrlimit(resource.RLIMIT_NOFILE, (29, rlim_max))
            # Launch a new Python interpreter with our low fd rlim_cur that
            # inherits open fds above that limit.  It then uses subprocess
            # with close_fds=True to get a report of open fds in the child.
            # An explicit list of fds to check is passed to fd_status.py as
            # letting fd_status rely on its default logic would miss the
            # fds above rlim_cur as it normally only checks up to that limit.
            subprocess.Popen(
                [sys.executable, '-c',
                 textwrap.dedent("""
                     import subprocess, sys
                     subprocess.Popen([sys.executable, %r] +
                                      [str(x) for x in range({max_fd})],
                                      close_fds=True).wait()
                     """.format(max_fd=max_fd_open+1))],
                close_fds=False).wait()
        finally:
            resource.setrlimit(resource.RLIMIT_NOFILE, (rlim_cur, rlim_max))
        ''' % fd_status)], stdout=subprocess.PIPE)

        output, unused_stderr = p.communicate()
        output_lines = output.splitlines()
        self.assertEqual(len(output_lines), 2,
                         msg="expected exactly two lines of output:\n%r" % output)
        opened_fds = set(map(int, output_lines[0].strip().split(b',')))
        remaining_fds = set(map(int, output_lines[1].strip().split(b',')))

        self.assertFalse(remaining_fds & opened_fds,
                         msg="Some fds were left open.")


    # Mac OS X Tiger (10.4) has a kernel bug: sometimes, the file
    # descriptor of a pipe closed in the parent process is valid in the
    # child process according to fstat(), but the mode of the file
    # descriptor is invalid, and read or write raise an error.
    @support.requires_mac_ver(10, 5)
    def test_pass_fds(self):
        fd_status = support.findfile("fd_status.py", subdir="subprocessdata")

        open_fds = set()

        for x in range(5):
            fds = os.pipe()
            self.addCleanup(os.close, fds[0])
            self.addCleanup(os.close, fds[1])
            os.set_inheritable(fds[0], True)
            os.set_inheritable(fds[1], True)
            open_fds.update(fds)

        for fd in open_fds:
            p = subprocess.Popen([sys.executable, fd_status],
                                 stdout=subprocess.PIPE, close_fds=True,
                                 pass_fds=(fd, ))
            output, ignored = p.communicate()

            remaining_fds = set(map(int, output.split(b',')))
            to_be_closed = open_fds - {fd}

            self.assertIn(fd, remaining_fds, "fd to be passed not passed")
            self.assertFalse(remaining_fds & to_be_closed,
                             "fd to be closed passed")

            # pass_fds overrides close_fds with a warning.
            with self.assertWarns(RuntimeWarning) as context:
                self.assertFalse(subprocess.call(
                        [sys.executable, "-c", "import sys; sys.exit(0)"],
                        close_fds=False, pass_fds=(fd, )))
            self.assertIn('overriding close_fds', str(context.warning))

    def test_pass_fds_inheritable(self):
        script = support.findfile("fd_status.py", subdir="subprocessdata")

        inheritable, non_inheritable = os.pipe()
        self.addCleanup(os.close, inheritable)
        self.addCleanup(os.close, non_inheritable)
        os.set_inheritable(inheritable, True)
        os.set_inheritable(non_inheritable, False)
        pass_fds = (inheritable, non_inheritable)
        args = [sys.executable, script]
        args += list(map(str, pass_fds))

        p = subprocess.Popen(args,
                             stdout=subprocess.PIPE, close_fds=True,
                             pass_fds=pass_fds)
        output, ignored = p.communicate()
        fds = set(map(int, output.split(b',')))

        # the inheritable file descriptor must be inherited, so its inheritable
        # flag must be set in the child process after fork() and before exec()
        self.assertEqual(fds, set(pass_fds), "output=%a" % output)

        # inheritable flag must not be changed in the parent process
        self.assertEqual(os.get_inheritable(inheritable), True)
        self.assertEqual(os.get_inheritable(non_inheritable), False)

    def test_stdout_stdin_are_single_inout_fd(self):
        with io.open(os.devnull, "r+") as inout:
            p = subprocess.Popen([sys.executable, "-c", "import sys; sys.exit(0)"],
                                 stdout=inout, stdin=inout)
            p.wait()

    def test_stdout_stderr_are_single_inout_fd(self):
        with io.open(os.devnull, "r+") as inout:
            p = subprocess.Popen([sys.executable, "-c", "import sys; sys.exit(0)"],
                                 stdout=inout, stderr=inout)
            p.wait()

    def test_stderr_stdin_are_single_inout_fd(self):
        with io.open(os.devnull, "r+") as inout:
            p = subprocess.Popen([sys.executable, "-c", "import sys; sys.exit(0)"],
                                 stderr=inout, stdin=inout)
            p.wait()

    def test_wait_when_sigchild_ignored(self):
        # NOTE: sigchild_ignore.py may not be an effective test on all OSes.
        sigchild_ignore = support.findfile("sigchild_ignore.py",
                                           subdir="subprocessdata")
        p = subprocess.Popen([sys.executable, sigchild_ignore],
                             stdout=subprocess.PIPE, stderr=subprocess.PIPE)
        stdout, stderr = p.communicate()
        self.assertEqual(0, p.returncode, "sigchild_ignore.py exited"
                         " non-zero with this error:\n%s" %
                         stderr.decode('utf-8'))

    def test_select_unbuffered(self):
        # Issue #11459: bufsize=0 should really set the pipes as
        # unbuffered (and therefore let select() work properly).
        select = support.import_module("select")
        p = subprocess.Popen([sys.executable, "-c",
                              'import sys;'
                              'sys.stdout.write("apple")'],
                             stdout=subprocess.PIPE,
                             bufsize=0)
        f = p.stdout
        self.addCleanup(f.close)
        try:
            self.assertEqual(f.read(4), b"appl")
            self.assertIn(f, select.select([f], [], [], 0.0)[0])
        finally:
            p.wait()

    def test_zombie_fast_process_del(self):
        # Issue #12650: on Unix, if Popen.__del__() was called before the
        # process exited, it wouldn't be added to subprocess._active, and would
        # remain a zombie.
        # spawn a Popen, and delete its reference before it exits
        p = subprocess.Popen([sys.executable, "-c",
                              'import sys, time;'
                              'time.sleep(0.2)'],
                             stdout=subprocess.PIPE,
                             stderr=subprocess.PIPE)
        self.addCleanup(p.stdout.close)
        self.addCleanup(p.stderr.close)
        ident = id(p)
        pid = p.pid
        with support.check_warnings(('', ResourceWarning)):
            p = None

        # check that p is in the active processes list
        self.assertIn(ident, [id(o) for o in subprocess._active])

    def test_leak_fast_process_del_killed(self):
        # Issue #12650: on Unix, if Popen.__del__() was called before the
        # process exited, and the process got killed by a signal, it would never
        # be removed from subprocess._active, which triggered a FD and memory
        # leak.
        # spawn a Popen, delete its reference and kill it
        p = subprocess.Popen([sys.executable, "-c",
                              'import time;'
                              'time.sleep(3)'],
                             stdout=subprocess.PIPE,
                             stderr=subprocess.PIPE)
        self.addCleanup(p.stdout.close)
        self.addCleanup(p.stderr.close)
        ident = id(p)
        pid = p.pid
        with support.check_warnings(('', ResourceWarning)):
            p = None

        os.kill(pid, signal.SIGKILL)
        # check that p is in the active processes list
        self.assertIn(ident, [id(o) for o in subprocess._active])

        # let some time for the process to exit, and create a new Popen: this
        # should trigger the wait() of p
        time.sleep(0.2)
        with self.assertRaises(OSError) as c:
            with subprocess.Popen(['nonexisting_i_hope'],
                                  stdout=subprocess.PIPE,
                                  stderr=subprocess.PIPE) as proc:
                pass
        # p should have been wait()ed on, and removed from the _active list
        self.assertRaises(OSError, os.waitpid, pid, 0)
        self.assertNotIn(ident, [id(o) for o in subprocess._active])

    def test_close_fds_after_preexec(self):
        fd_status = support.findfile("fd_status.py", subdir="subprocessdata")

        # this FD is used as dup2() target by preexec_fn, and should be closed
        # in the child process
        fd = os.dup(1)
        self.addCleanup(os.close, fd)

        p = subprocess.Popen([sys.executable, fd_status],
                             stdout=subprocess.PIPE, close_fds=True,
                             preexec_fn=lambda: os.dup2(1, fd))
        output, ignored = p.communicate()

        remaining_fds = set(map(int, output.split(b',')))

        self.assertNotIn(fd, remaining_fds)

    @support.cpython_only
    def test_fork_exec(self):
        # Issue #22290: fork_exec() must not crash on memory allocation failure
        # or other errors
        import _posixsubprocess
        gc_enabled = gc.isenabled()
        try:
            # Use a preexec function and enable the garbage collector
            # to force fork_exec() to re-enable the garbage collector
            # on error.
            func = lambda: None
            gc.enable()

            for args, exe_list, cwd, env_list in (
                (123,      [b"exe"], None, [b"env"]),
                ([b"arg"], 123,      None, [b"env"]),
                ([b"arg"], [b"exe"], 123,  [b"env"]),
                ([b"arg"], [b"exe"], None, 123),
            ):
                with self.assertRaises(TypeError):
                    _posixsubprocess.fork_exec(
                        args, exe_list,
                        True, [], cwd, env_list,
                        -1, -1, -1, -1,
                        1, 2, 3, 4,
                        True, True, func)
        finally:
            if not gc_enabled:
                gc.disable()

    @support.cpython_only
    def test_fork_exec_sorted_fd_sanity_check(self):
        # Issue #23564: sanity check the fork_exec() fds_to_keep sanity check.
        import _posixsubprocess
        gc_enabled = gc.isenabled()
        try:
            gc.enable()

            for fds_to_keep in (
                (-1, 2, 3, 4, 5),  # Negative number.
                ('str', 4),  # Not an int.
                (18, 23, 42, 2**63),  # Out of range.
                (5, 4),  # Not sorted.
                (6, 7, 7, 8),  # Duplicate.
            ):
                with self.assertRaises(
                        ValueError,
                        msg='fds_to_keep={}'.format(fds_to_keep)) as c:
                    _posixsubprocess.fork_exec(
                        [b"false"], [b"false"],
                        True, fds_to_keep, None, [b"env"],
                        -1, -1, -1, -1,
                        1, 2, 3, 4,
                        True, True, None)
                self.assertIn('fds_to_keep', str(c.exception))
        finally:
            if not gc_enabled:
                gc.disable()


@unittest.skipUnless(mswindows, "Windows specific tests")
class Win32ProcessTestCase(BaseTestCase):

    def test_startupinfo(self):
        # startupinfo argument
        # We uses hardcoded constants, because we do not want to
        # depend on win32all.
        STARTF_USESHOWWINDOW = 1
        SW_MAXIMIZE = 3
        startupinfo = subprocess.STARTUPINFO()
        startupinfo.dwFlags = STARTF_USESHOWWINDOW
        startupinfo.wShowWindow = SW_MAXIMIZE
        # Since Python is a console process, it won't be affected
        # by wShowWindow, but the argument should be silently
        # ignored
        subprocess.call([sys.executable, "-c", "import sys; sys.exit(0)"],
                        startupinfo=startupinfo)

    def test_creationflags(self):
        # creationflags argument
        CREATE_NEW_CONSOLE = 16
        sys.stderr.write("    a DOS box should flash briefly ...\n")
        subprocess.call(sys.executable +
                        ' -c "import time; time.sleep(0.25)"',
                        creationflags=CREATE_NEW_CONSOLE)

    def test_invalid_args(self):
        # invalid arguments should raise ValueError
        self.assertRaises(ValueError, subprocess.call,
                          [sys.executable, "-c",
                           "import sys; sys.exit(47)"],
                          preexec_fn=lambda: 1)
        self.assertRaises(ValueError, subprocess.call,
                          [sys.executable, "-c",
                           "import sys; sys.exit(47)"],
                          stdout=subprocess.PIPE,
                          close_fds=True)

    def test_close_fds(self):
        # close file descriptors
        rc = subprocess.call([sys.executable, "-c",
                              "import sys; sys.exit(47)"],
                              close_fds=True)
        self.assertEqual(rc, 47)

    def test_shell_sequence(self):
        # Run command through the shell (sequence)
        newenv = os.environ.copy()
        newenv["FRUIT"] = "physalis"
        p = subprocess.Popen(["set"], shell=1,
                             stdout=subprocess.PIPE,
                             env=newenv)
        with p:
            self.assertIn(b"physalis", p.stdout.read())

    def test_shell_string(self):
        # Run command through the shell (string)
        newenv = os.environ.copy()
        newenv["FRUIT"] = "physalis"
        p = subprocess.Popen("set", shell=1,
                             stdout=subprocess.PIPE,
                             env=newenv)
        with p:
            self.assertIn(b"physalis", p.stdout.read())

    def test_call_string(self):
        # call() function with string argument on Windows
        rc = subprocess.call(sys.executable +
                             ' -c "import sys; sys.exit(47)"')
        self.assertEqual(rc, 47)

    def _kill_process(self, method, *args):
        # Some win32 buildbot raises EOFError if stdin is inherited
        p = subprocess.Popen([sys.executable, "-c", """if 1:
                             import sys, time
                             sys.stdout.write('x\\n')
                             sys.stdout.flush()
                             time.sleep(30)
                             """],
                             stdin=subprocess.PIPE,
                             stdout=subprocess.PIPE,
                             stderr=subprocess.PIPE)
        with p:
            # Wait for the interpreter to be completely initialized before
            # sending any signal.
            p.stdout.read(1)
            getattr(p, method)(*args)
            _, stderr = p.communicate()
            self.assertStderrEqual(stderr, b'')
            returncode = p.wait()
        self.assertNotEqual(returncode, 0)

    def _kill_dead_process(self, method, *args):
        p = subprocess.Popen([sys.executable, "-c", """if 1:
                             import sys, time
                             sys.stdout.write('x\\n')
                             sys.stdout.flush()
                             sys.exit(42)
                             """],
                             stdin=subprocess.PIPE,
                             stdout=subprocess.PIPE,
                             stderr=subprocess.PIPE)
        with p:
            # Wait for the interpreter to be completely initialized before
            # sending any signal.
            p.stdout.read(1)
            # The process should end after this
            time.sleep(1)
            # This shouldn't raise even though the child is now dead
            getattr(p, method)(*args)
            _, stderr = p.communicate()
            self.assertStderrEqual(stderr, b'')
            rc = p.wait()
        self.assertEqual(rc, 42)

    def test_send_signal(self):
        self._kill_process('send_signal', signal.SIGTERM)

    def test_kill(self):
        self._kill_process('kill')

    def test_terminate(self):
        self._kill_process('terminate')

    def test_send_signal_dead(self):
        self._kill_dead_process('send_signal', signal.SIGTERM)

    def test_kill_dead(self):
        self._kill_dead_process('kill')

    def test_terminate_dead(self):
        self._kill_dead_process('terminate')

class MiscTests(unittest.TestCase):
    def test_getoutput(self):
        self.assertEqual(subprocess.getoutput('echo xyzzy'), 'xyzzy')
        self.assertEqual(subprocess.getstatusoutput('echo xyzzy'),
                         (0, 'xyzzy'))

        # we use mkdtemp in the next line to create an empty directory
        # under our exclusive control; from that, we can invent a pathname
        # that we _know_ won't exist.  This is guaranteed to fail.
        dir = None
        try:
            dir = tempfile.mkdtemp()
            name = os.path.join(dir, "foo")
            status, output = subprocess.getstatusoutput(
                ("type " if mswindows else "cat ") + name)
            self.assertNotEqual(status, 0)
        finally:
            if dir is not None:
                os.rmdir(dir)

    def test__all__(self):
        """Ensure that __all__ is populated properly."""
        intentionally_excluded = {"list2cmdline", "Handle"}
        exported = set(subprocess.__all__)
        possible_exports = set()
        import types
        for name, value in subprocess.__dict__.items():
            if name.startswith('_'):
                continue
            if isinstance(value, (types.ModuleType,)):
                continue
            possible_exports.add(name)
        self.assertEqual(exported, possible_exports - intentionally_excluded)


@unittest.skipUnless(hasattr(selectors, 'PollSelector'),
                     "Test needs selectors.PollSelector")
class ProcessTestCaseNoPoll(ProcessTestCase):
    def setUp(self):
        self.orig_selector = subprocess._PopenSelector
        subprocess._PopenSelector = selectors.SelectSelector
        ProcessTestCase.setUp(self)

    def tearDown(self):
        subprocess._PopenSelector = self.orig_selector
        ProcessTestCase.tearDown(self)


@unittest.skipUnless(mswindows, "Windows-specific tests")
class CommandsWithSpaces (BaseTestCase):

    def setUp(self):
        super().setUp()
        f, fname = tempfile.mkstemp(".py", "te st")
        self.fname = fname.lower ()
        os.write(f, b"import sys;"
                    b"sys.stdout.write('%d %s' % (len(sys.argv), [a.lower () for a in sys.argv]))"
        )
        os.close(f)

    def tearDown(self):
        os.remove(self.fname)
        super().tearDown()

    def with_spaces(self, *args, **kwargs):
        kwargs['stdout'] = subprocess.PIPE
        p = subprocess.Popen(*args, **kwargs)
        with p:
            self.assertEqual(
              p.stdout.read ().decode("mbcs"),
              "2 [%r, 'ab cd']" % self.fname
            )

    def test_shell_string_with_spaces(self):
        # call() function with string argument with spaces on Windows
        self.with_spaces('"%s" "%s" "%s"' % (sys.executable, self.fname,
                                             "ab cd"), shell=1)

    def test_shell_sequence_with_spaces(self):
        # call() function with sequence argument with spaces on Windows
        self.with_spaces([sys.executable, self.fname, "ab cd"], shell=1)

    def test_noshell_string_with_spaces(self):
        # call() function with string argument with spaces on Windows
        self.with_spaces('"%s" "%s" "%s"' % (sys.executable, self.fname,
                             "ab cd"))

    def test_noshell_sequence_with_spaces(self):
        # call() function with sequence argument with spaces on Windows
        self.with_spaces([sys.executable, self.fname, "ab cd"])


class ContextManagerTests(BaseTestCase):

    def test_pipe(self):
        with subprocess.Popen([sys.executable, "-c",
                               "import sys;"
                               "sys.stdout.write('stdout');"
                               "sys.stderr.write('stderr');"],
                              stdout=subprocess.PIPE,
                              stderr=subprocess.PIPE) as proc:
            self.assertEqual(proc.stdout.read(), b"stdout")
            self.assertStderrEqual(proc.stderr.read(), b"stderr")

        self.assertTrue(proc.stdout.closed)
        self.assertTrue(proc.stderr.closed)

    def test_returncode(self):
        with subprocess.Popen([sys.executable, "-c",
                               "import sys; sys.exit(100)"]) as proc:
            pass
        # __exit__ calls wait(), so the returncode should be set
        self.assertEqual(proc.returncode, 100)

    def test_communicate_stdin(self):
        with subprocess.Popen([sys.executable, "-c",
                              "import sys;"
                              "sys.exit(sys.stdin.read() == 'context')"],
                             stdin=subprocess.PIPE) as proc:
            proc.communicate(b"context")
            self.assertEqual(proc.returncode, 1)

    def test_invalid_args(self):
        with self.assertRaises(FileNotFoundError) as c:
            with subprocess.Popen(['nonexisting_i_hope'],
                                  stdout=subprocess.PIPE,
                                  stderr=subprocess.PIPE) as proc:
                pass

    def test_broken_pipe_cleanup(self):
        """Broken pipe error should not prevent wait() (Issue 21619)"""
        proc = subprocess.Popen([sys.executable, '-c', 'pass'],
                                stdin=subprocess.PIPE,
                                bufsize=support.PIPE_MAX_SIZE*2)
        proc = proc.__enter__()
        # Prepare to send enough data to overflow any OS pipe buffering and
        # guarantee a broken pipe error. Data is held in BufferedWriter
        # buffer until closed.
        proc.stdin.write(b'x' * support.PIPE_MAX_SIZE)
        self.assertIsNone(proc.returncode)
        # EPIPE expected under POSIX; EINVAL under Windows
        self.assertRaises(OSError, proc.__exit__, None, None, None)
        self.assertEqual(proc.returncode, 0)
        self.assertTrue(proc.stdin.closed)


def test_main():
    unit_tests = (ProcessTestCase,
                  POSIXProcessTestCase,
                  Win32ProcessTestCase,
                  MiscTests,
                  ProcessTestCaseNoPoll,
                  CommandsWithSpaces,
                  ContextManagerTests,
                  RunFuncTestCase,
                  )

    support.run_unittest(*unit_tests)
    support.reap_children()

if __name__ == "__main__":
    unittest.main()<|MERGE_RESOLUTION|>--- conflicted
+++ resolved
@@ -1,9 +1,5 @@
 import unittest
-<<<<<<< HEAD
-=======
 from unittest import mock
-from test.support import script_helper
->>>>>>> 1ef8c7e8
 from test import support
 import subprocess
 import sys
